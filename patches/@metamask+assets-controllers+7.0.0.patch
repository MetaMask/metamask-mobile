diff --git a/node_modules/@metamask/assets-controllers/dist/AccountTrackerController.js b/node_modules/@metamask/assets-controllers/dist/AccountTrackerController.js
index 130e3dc..137f2f7 100644
--- a/node_modules/@metamask/assets-controllers/dist/AccountTrackerController.js
+++ b/node_modules/@metamask/assets-controllers/dist/AccountTrackerController.js
@@ -30,7 +30,7 @@ class AccountTrackerController extends base_controller_1.BaseController {
      * @param config - Initial options used to configure this controller.
      * @param state - Initial state to set on this controller.
      */
-    constructor({ onPreferencesStateChange, getIdentities, }, config, state) {
+    constructor({ onPreferencesStateChange, getIdentities, getSelectedAddress, getMultiAccountBalancesEnabled, }, config, state) {
         super(config, state);
         this.mutex = new async_mutex_1.Mutex();
         /**
@@ -38,16 +38,28 @@ class AccountTrackerController extends base_controller_1.BaseController {
          */
         this.name = 'AccountTrackerController';
         /**
-         * Refreshes all accounts in the current keychain.
+         * Refreshes the balances of the accounts depending on the multi-account setting.
+         * If multi-account is disabled, only updates the selected account balance.
+         * If multi-account is enabled, updates balances for all accounts.
+         *
+         * @async
          */
         this.refresh = () => __awaiter(this, void 0, void 0, function* () {
             this.syncAccounts();
             const accounts = Object.assign({}, this.state.accounts);
+            const isMultiAccountBalancesEnabled = this.getMultiAccountBalancesEnabled();
+            if (!isMultiAccountBalancesEnabled) {
+                const selectedAddress = this.getSelectedAddress();
+                const balance = yield this.getBalanceFromChain(selectedAddress);
+                if (!balance) return;
+                accounts[selectedAddress] = { balance: (0, controller_utils_1.BNToHex)(balance) };
+                this.update({ accounts });
+                return;
+            }
             for (const address in accounts) {
-                yield (0, controller_utils_1.safelyExecuteWithTimeout)(() => __awaiter(this, void 0, void 0, function* () {
-                    const balance = yield (0, controller_utils_1.query)(this.ethQuery, 'getBalance', [address]);
-                    accounts[address] = { balance: (0, controller_utils_1.BNToHex)(balance) };
-                }));
+                const balance = yield this.getBalanceFromChain(address);
+                if (!balance) continue;
+                accounts[address] = { balance: (0, controller_utils_1.BNToHex)(balance) };
             }
             this.update({ accounts });
         });
@@ -57,6 +69,8 @@ class AccountTrackerController extends base_controller_1.BaseController {
         this.defaultState = { accounts: {} };
         this.initialize();
         this.getIdentities = getIdentities;
+        this.getSelectedAddress = getSelectedAddress;
+        this.getMultiAccountBalancesEnabled = getMultiAccountBalancesEnabled;
         onPreferencesStateChange(() => {
             this.refresh();
         });
@@ -106,6 +120,22 @@ class AccountTrackerController extends base_controller_1.BaseController {
             }, this.config.interval);
         });
     }
+    /**
+     * Fetches the balance of a given address from the blockchain.
+     *
+     * @async
+     * @param {string} address - The account address to fetch the balance for.
+     * @returns {Promise<string>} - A promise that resolves to the balance in a hex string format.
+     */
+    getBalanceFromChain(address) {
+        return __awaiter(this, void 0, void 0, function* () {
+            let balance;
+            yield (0, controller_utils_1.safelyExecuteWithTimeout)(() => __awaiter(this, void 0, void 0, function* () {
+                balance = yield (0, controller_utils_1.query)(this.ethQuery, 'getBalance', [address]);
+            }));
+            return balance;
+        });
+    }
     /**
      * Sync accounts balances with some additional addresses.
      *
diff --git a/node_modules/@metamask/assets-controllers/dist/AssetsContractController.js b/node_modules/@metamask/assets-controllers/dist/AssetsContractController.js
index 332c87d..b634fde 100644
--- a/node_modules/@metamask/assets-controllers/dist/AssetsContractController.js
+++ b/node_modules/@metamask/assets-controllers/dist/AssetsContractController.js
@@ -33,6 +33,7 @@ exports.SINGLE_CALL_BALANCES_ADDRESS_BY_CHAINID = {
     [assetsUtil_1.SupportedTokenDetectionNetworks.bsc]: '0x2352c63A83f9Fd126af8676146721Fa00924d7e4',
     [assetsUtil_1.SupportedTokenDetectionNetworks.polygon]: '0x2352c63A83f9Fd126af8676146721Fa00924d7e4',
     [assetsUtil_1.SupportedTokenDetectionNetworks.avax]: '0xD023D153a0DFa485130ECFdE2FAA7e612EF94818',
+    [assetsUtil_1.SupportedTokenDetectionNetworks.aurora]: '0x1286415D333855237f89Df27D388127181448538',
 };
 exports.MISSING_PROVIDER_ERROR = 'AssetsContractController failed to set the provider correctly. A provider must be set for this method to be available';
 /**
@@ -116,6 +117,20 @@ class AssetsContractController extends base_controller_1.BaseController {
             return yield this.erc20Standard.getTokenDecimals(address);
         });
     }
+     /**
+   * Query for the decimals for a given ERC20 asset.
+   *
+   * @param address - ERC20 asset contract address.
+   * @returns Promise resolving to the 'decimals'.
+   */
+   getERC20TokenName(address) {
+    return __awaiter(this, void 0, void 0, function* () {
+        if (this.erc20Standard === undefined) {
+            throw new Error(MISSING_PROVIDER_ERROR);
+        }
+        return yield this.erc20Standard.getTokenName(address);
+    });
+  }
     /**
      * Enumerate assets assigned to an owner.
      *
diff --git a/node_modules/@metamask/assets-controllers/dist/NftController.d.ts b/node_modules/@metamask/assets-controllers/dist/NftController.d.ts
index a71d8f0..0353e90 100644
--- a/node_modules/@metamask/assets-controllers/dist/NftController.d.ts
+++ b/node_modules/@metamask/assets-controllers/dist/NftController.d.ts
@@ -140,7 +140,10 @@ export interface NftState extends BaseState {
  */
 export declare class NftController extends BaseController<NftConfig, NftState> {
     private mutex;
-    private getNftApi;
+    getNftApi({ contractAddress, tokenId, }: {
+        contractAddress: string;
+        tokenId: string;
+    }): string;
     private getNftContractInformationApi;
     /**
      * Helper method to update nested state for allNfts and allNftContracts.
diff --git a/node_modules/@metamask/assets-controllers/dist/NftController.js b/node_modules/@metamask/assets-controllers/dist/NftController.js
index 6a14075..fc7842e 100644
--- a/node_modules/@metamask/assets-controllers/dist/NftController.js
+++ b/node_modules/@metamask/assets-controllers/dist/NftController.js
@@ -9,13 +9,17 @@ var __awaiter = (this && this.__awaiter) || function (thisArg, _arguments, P, ge
     });
 };
 Object.defineProperty(exports, "__esModule", { value: true });
-exports.NftController = void 0;
+exports.NftController = exports.OpenSeaV2ChainIds = void 0;
 const events_1 = require("events");
 const ethereumjs_util_1 = require("ethereumjs-util");
 const async_mutex_1 = require("async-mutex");
 const base_controller_1 = require("@metamask/base-controller");
 const controller_utils_1 = require("@metamask/controller-utils");
 const assetsUtil_1 = require("./assetsUtil");
+var OpenSeaV2ChainIds;
+(function (OpenSeaV2ChainIds) {
+    OpenSeaV2ChainIds["ethereum"] = "ethereum";
+})(OpenSeaV2ChainIds = exports.OpenSeaV2ChainIds || (exports.OpenSeaV2ChainIds = {}));
 const ALL_NFTS_STATE_KEY = 'allNfts';
 const ALL_NFTS_CONTRACTS_STATE_KEY = 'allNftContracts';
 /**
@@ -55,8 +59,9 @@ class NftController extends base_controller_1.BaseController {
             selectedAddress: '',
             chainId: '',
             ipfsGateway: controller_utils_1.IPFS_DEFAULT_GATEWAY_URL,
-            openSeaEnabled: false,
+            displayNftMedia: true,
             useIPFSSubdomains: true,
+            isIpfsGatewayEnabled: true,
         };
         this.defaultState = {
             allNftContracts: {},
@@ -71,23 +76,22 @@ class NftController extends base_controller_1.BaseController {
         this.getERC1155BalanceOf = getERC1155BalanceOf;
         this.getERC1155TokenURI = getERC1155TokenURI;
         this.onNftAdded = onNftAdded;
-        onPreferencesStateChange(({ selectedAddress, ipfsGateway, openSeaEnabled }) => {
-            this.configure({ selectedAddress, ipfsGateway, openSeaEnabled });
+        onPreferencesStateChange(({ selectedAddress, ipfsGateway, displayNftMedia, isIpfsGatewayEnabled }) => {
+            this.configure({ selectedAddress, ipfsGateway, displayNftMedia, isIpfsGatewayEnabled });
         });
         onNetworkStateChange(({ providerConfig }) => {
             const { chainId } = providerConfig;
             this.configure({ chainId });
         });
     }
-    getNftApi({ contractAddress, tokenId, useProxy, }) {
-        return useProxy
-            ? `${controller_utils_1.OPENSEA_PROXY_URL}/asset/${contractAddress}/${tokenId}`
-            : `${controller_utils_1.OPENSEA_API_URL}/asset/${contractAddress}/${tokenId}`;
+    getNftApi({ contractAddress, tokenId, }) {
+        return `${controller_utils_1.OPENSEA_PROXY_URL}/chain/${OpenSeaV2ChainIds.ethereum}/contract/${contractAddress}/nfts/${tokenId}`;
     }
-    getNftContractInformationApi({ contractAddress, useProxy, }) {
-        return useProxy
-            ? `${controller_utils_1.OPENSEA_PROXY_URL}/asset_contract/${contractAddress}`
-            : `${controller_utils_1.OPENSEA_API_URL}/asset_contract/${contractAddress}`;
+    getNftContractInformationApi({ contractAddress, }) {
+        return `${controller_utils_1.OPENSEA_PROXY_URL}/chain/${OpenSeaV2ChainIds.ethereum}/contract/${contractAddress}`;
+    }
+    getNftCollectionInformationApi({ collectionSlug, }) {
+        return `${controller_utils_1.OPENSEA_PROXY_URL}/collections/${collectionSlug}`;
     }
     /**
      * Helper method to update nested state for allNfts and allNftContracts.
@@ -119,31 +123,17 @@ class NftController extends base_controller_1.BaseController {
      */
     getNftInformationFromApi(contractAddress, tokenId) {
         return __awaiter(this, void 0, void 0, function* () {
+            try{
             // Attempt to fetch the data with the proxy
-            let nftInformation = yield (0, controller_utils_1.fetchWithErrorHandling)({
+            const nftInformation = yield (0, controller_utils_1.fetchWithErrorHandling)({
                 url: this.getNftApi({
                     contractAddress,
                     tokenId,
-                    useProxy: true,
                 }),
             });
-            // if an openSeaApiKey is set we should attempt to refetch calling directly to OpenSea
-            if (!nftInformation && this.openSeaApiKey) {
-                nftInformation = yield (0, controller_utils_1.fetchWithErrorHandling)({
-                    url: this.getNftApi({
-                        contractAddress,
-                        tokenId,
-                        useProxy: false,
-                    }),
-                    options: {
-                        headers: { 'X-API-KEY': this.openSeaApiKey },
-                    },
-                    // catch 403 errors (in case API key is down we don't want to blow up)
-                    errorCodesToCatch: [403],
-                });
-            }
+
             // if we were still unable to fetch the data we return out the default/null of `NftMetadata`
-            if (!nftInformation) {
+            if (!(nftInformation === null || nftInformation === void 0 ? void 0 : nftInformation.nft)) {
                 return {
                     name: null,
                     description: null,
@@ -153,12 +143,21 @@ class NftController extends base_controller_1.BaseController {
             }
             // if we've reached this point, we have successfully fetched some data for nftInformation
             // now we reconfigure the data to conform to the `NftMetadata` type for storage.
-            const { num_sales, background_color, image_url, image_preview_url, image_thumbnail_url, image_original_url, animation_url, animation_original_url, name, description, external_link, creator, last_sale, asset_contract: { schema_name }, } = nftInformation;
+            const { num_sales, background_color, image_url, image_preview_url, image_thumbnail_url, image_original_url, animation_url, animation_original_url, name, description, external_link, creator, last_sale, asset_contract: { schema_name }, } = (0, assetsUtil_1.mapOpenSeaDetailedNftV2ToV1)(nftInformation.nft);;
             /* istanbul ignore next */
             const nftMetadata = Object.assign({}, { name: name || null }, { description: description || null }, { image: image_url || null }, creator && { creator }, num_sales && { numberOfSales: num_sales }, background_color && { backgroundColor: background_color }, image_preview_url && { imagePreview: image_preview_url }, image_thumbnail_url && { imageThumbnail: image_thumbnail_url }, image_original_url && { imageOriginal: image_original_url }, animation_url && { animation: animation_url }, animation_original_url && {
                 animationOriginal: animation_original_url,
             }, external_link && { externalLink: external_link }, last_sale && { lastSale: last_sale }, schema_name && { standard: schema_name });
             return nftMetadata;
+        }catch(error){
+                return {
+                    name: null,
+                    description: null,
+                    image: null,
+                    standard: null,
+                    error: 'Opensea import error'
+                };
+            }
         });
     }
     /**
@@ -170,13 +169,49 @@ class NftController extends base_controller_1.BaseController {
      */
     getNftInformationFromTokenURI(contractAddress, tokenId) {
         return __awaiter(this, void 0, void 0, function* () {
-            const { ipfsGateway, useIPFSSubdomains } = this.config;
+            const { ipfsGateway, useIPFSSubdomains, isIpfsGatewayEnabled, displayNftMedia } = this.config;
             const result = yield this.getNftURIAndStandard(contractAddress, tokenId);
             let tokenURI = result[0];
             const standard = result[1];
-            if (tokenURI.startsWith('ipfs://')) {
-                tokenURI = (0, assetsUtil_1.getFormattedIpfsUrl)(ipfsGateway, tokenURI, useIPFSSubdomains);
+
+            if(!displayNftMedia && !isIpfsGatewayEnabled){
+                return {
+                    image: null,
+                    name: null,
+                    description: null,
+                    standard: standard || null,
+                    favorite: false,
+                    tokenURI
+                };
             }
+
+            const hasIpfsTokenURI = tokenURI.startsWith('ipfs://');
+
+            if (hasIpfsTokenURI && !isIpfsGatewayEnabled) {
+                return {
+                    image: null,
+                    name: null,
+                    description: null,
+                    standard: standard || null,
+                    favorite: false,
+                    tokenURI: tokenURI ?? null,
+                };
+            }
+            if (hasIpfsTokenURI) {
+                tokenURI = assetsUtil_1.getFormattedIpfsUrl(ipfsGateway, tokenURI, useIPFSSubdomains);
+            }
+
+            if(!hasIpfsTokenURI && !displayNftMedia){
+                return {
+                    image: null,
+                    name: null,
+                    description: null,
+                    standard: standard || null,
+                    favorite: false,
+                    tokenURI: tokenURI ?? null,
+                };
+            }
+
             try {
                 const object = yield (0, controller_utils_1.handleFetch)(tokenURI);
                 // TODO: Check image_url existence. This is not part of EIP721 nor EIP1155
@@ -189,6 +224,7 @@ class NftController extends base_controller_1.BaseController {
                     description: object.description,
                     standard,
                     favorite: false,
+                    tokenURI
                 };
             }
             catch (_a) {
@@ -198,6 +234,8 @@ class NftController extends base_controller_1.BaseController {
                     description: null,
                     standard: standard || null,
                     favorite: false,
+                    tokenURI: tokenURI ?? null,
+                    error: 'URI import error'
                 };
             }
         });
@@ -255,12 +293,25 @@ class NftController extends base_controller_1.BaseController {
                 return yield this.getNftInformationFromTokenURI(contractAddress, tokenId);
             }));
             let openSeaMetadata;
-            if (this.config.openSeaEnabled) {
+            if (this.config.displayNftMedia) {
                 openSeaMetadata = yield (0, controller_utils_1.safelyExecute)(() => __awaiter(this, void 0, void 0, function* () {
                     return yield this.getNftInformationFromApi(contractAddress, tokenId);
                 }));
             }
-            return Object.assign(Object.assign({}, openSeaMetadata), { name: (_b = (_a = blockchainMetadata.name) !== null && _a !== void 0 ? _a : openSeaMetadata === null || openSeaMetadata === void 0 ? void 0 : openSeaMetadata.name) !== null && _b !== void 0 ? _b : null, description: (_d = (_c = blockchainMetadata.description) !== null && _c !== void 0 ? _c : openSeaMetadata === null || openSeaMetadata === void 0 ? void 0 : openSeaMetadata.description) !== null && _d !== void 0 ? _d : null, image: (_f = (_e = blockchainMetadata.image) !== null && _e !== void 0 ? _e : openSeaMetadata === null || openSeaMetadata === void 0 ? void 0 : openSeaMetadata.image) !== null && _f !== void 0 ? _f : null, standard: (_h = (_g = blockchainMetadata.standard) !== null && _g !== void 0 ? _g : openSeaMetadata === null || openSeaMetadata === void 0 ? void 0 : openSeaMetadata.standard) !== null && _h !== void 0 ? _h : null });
+      
+            if(blockchainMetadata.error && openSeaMetadata.error){
+                return {
+                    image: null,
+                    name: null,
+                    description: null,
+                    standard: blockchainMetadata.standard ?? null,
+                    favorite: false,
+                    tokenURI: blockchainMetadata.tokenURI ?? null,
+                    error: 'Both import failed'
+                }
+            }
+          
+            return Object.assign(Object.assign({}, openSeaMetadata), { tokenURI: (_b = (_a = blockchainMetadata.tokenURI) !== null && _a !== void 0 ? _a : openSeaMetadata === null || openSeaMetadata === void 0 ? void 0 : openSeaMetadata.tokenURI) !== null && _b !== void 0 ? _b : null,error: (_b = (_a = blockchainMetadata.error) !== null && _a !== void 0 ? _a : openSeaMetadata === null || openSeaMetadata === void 0 ? void 0 : openSeaMetadata.error) !== null && _b !== void 0 ? _b : null, name: (_b = (_a = blockchainMetadata.name) !== null && _a !== void 0 ? _a : openSeaMetadata === null || openSeaMetadata === void 0 ? void 0 : openSeaMetadata.name) !== null && _b !== void 0 ? _b : null, description: (_d = (_c = blockchainMetadata.description) !== null && _c !== void 0 ? _c : openSeaMetadata === null || openSeaMetadata === void 0 ? void 0 : openSeaMetadata.description) !== null && _d !== void 0 ? _d : null, image: (_f = (_e = blockchainMetadata.image) !== null && _e !== void 0 ? _e : openSeaMetadata === null || openSeaMetadata === void 0 ? void 0 : openSeaMetadata.image) !== null && _f !== void 0 ? _f : null, standard: (_h = (_g = blockchainMetadata.standard) !== null && _g !== void 0 ? _g : openSeaMetadata === null || openSeaMetadata === void 0 ? void 0 : openSeaMetadata.standard) !== null && _h !== void 0 ? _h : null });
         });
     }
     /**
@@ -272,33 +323,20 @@ class NftController extends base_controller_1.BaseController {
     getNftContractInformationFromApi(contractAddress) {
         return __awaiter(this, void 0, void 0, function* () {
             /* istanbul ignore if */
-            let apiNftContractObject = yield (0, controller_utils_1.fetchWithErrorHandling)({
+            const apiNftContractObject = yield (0, controller_utils_1.fetchWithErrorHandling)({
                 url: this.getNftContractInformationApi({
                     contractAddress,
-                    useProxy: true,
                 }),
             });
-            // if we successfully fetched return the fetched data immediately
+            // If we successfully fetched the contract
             if (apiNftContractObject) {
-                return apiNftContractObject;
-            }
-            // if we were unsuccessful in fetching from the API and an OpenSea API key is present
-            // attempt to refetch directly against the OpenSea API and if successful return the data immediately
-            if (this.openSeaApiKey) {
-                apiNftContractObject = yield (0, controller_utils_1.fetchWithErrorHandling)({
-                    url: this.getNftContractInformationApi({
-                        contractAddress,
-                        useProxy: false,
+                // Then fetch some additional details from the collection
+                const collection = yield (0, controller_utils_1.fetchWithErrorHandling)({
+                    url: this.getNftCollectionInformationApi({
+                        collectionSlug: apiNftContractObject.collection,
                     }),
-                    options: {
-                        headers: { 'X-API-KEY': this.openSeaApiKey },
-                    },
-                    // catch 403 errors (in case API key is down we don't want to blow up)
-                    errorCodesToCatch: [403],
                 });
-                if (apiNftContractObject) {
-                    return apiNftContractObject;
-                }
+                return (0, assetsUtil_1.mapOpenSeaContractV2ToV1)(apiNftContractObject, collection);
             }
             // If we've reached this point we were unable to fetch data from either the proxy or opensea so we return
             // the default/null of ApiNftContract
@@ -347,7 +385,7 @@ class NftController extends base_controller_1.BaseController {
                 return yield this.getNftContractInformationFromContract(contractAddress);
             }));
             let openSeaContractData;
-            if (this.config.openSeaEnabled) {
+            if (this.config.displayNftMedia) {
                 openSeaContractData = yield (0, controller_utils_1.safelyExecute)(() => __awaiter(this, void 0, void 0, function* () {
                     return yield this.getNftContractInformationFromApi(contractAddress);
                 }));
@@ -428,6 +466,7 @@ class NftController extends base_controller_1.BaseController {
                         tokenId: tokenId.toString(),
                         standard: nftMetadata.standard,
                         source: detection ? 'detected' : 'custom',
+                        tokenURI: nftMetadata.tokenURI
                     });
                 }
                 return newNfts;
diff --git a/node_modules/@metamask/assets-controllers/dist/NftDetectionController.d.ts b/node_modules/@metamask/assets-controllers/dist/NftDetectionController.d.ts
index 20d65ab..c26f596 100644
--- a/node_modules/@metamask/assets-controllers/dist/NftDetectionController.d.ts
+++ b/node_modules/@metamask/assets-controllers/dist/NftDetectionController.d.ts
@@ -127,6 +127,7 @@ export declare class NftDetectionController extends BaseController<NftDetectionC
     name: string;
     private getOpenSeaApiKey;
     private addNft;
+    private getNftApi;
     private getNftState;
     /**
      * Creates an NftDetectionController instance.
@@ -137,16 +138,18 @@ export declare class NftDetectionController extends BaseController<NftDetectionC
      * @param options.onNetworkStateChange - Allows subscribing to network controller state changes.
      * @param options.getOpenSeaApiKey - Gets the OpenSea API key, if one is set.
      * @param options.addNft - Add an NFT.
+     * @param options.getNftApi - Gets the URL to fetch an NFT from OpenSea.
      * @param options.getNftState - Gets the current state of the Assets controller.
      * @param config - Initial options used to configure this controller.
      * @param state - Initial state to set on this controller.
      */
-    constructor({ onPreferencesStateChange, onNetworkStateChange, getOpenSeaApiKey, addNft, getNftState, }: {
+    constructor({ onPreferencesStateChange, onNetworkStateChange, getOpenSeaApiKey, addNft, getNftApi, getNftState, }: {
         onNftsStateChange: (listener: (nftsState: NftState) => void) => void;
         onPreferencesStateChange: (listener: (preferencesState: PreferencesState) => void) => void;
         onNetworkStateChange: (listener: (networkState: NetworkState) => void) => void;
         getOpenSeaApiKey: () => string | undefined;
         addNft: NftController['addNft'];
+        getNftApi: NftController['getNftApi'];
         getNftState: () => NftState;
     }, config?: Partial<NftDetectionConfig>, state?: Partial<BaseState>);
     /**
diff --git a/node_modules/@metamask/assets-controllers/dist/NftDetectionController.js b/node_modules/@metamask/assets-controllers/dist/NftDetectionController.js
index 1f234ca..cfa84bf 100644
--- a/node_modules/@metamask/assets-controllers/dist/NftDetectionController.js
+++ b/node_modules/@metamask/assets-controllers/dist/NftDetectionController.js
@@ -12,6 +12,8 @@ Object.defineProperty(exports, "__esModule", { value: true });
 exports.NftDetectionController = void 0;
 const base_controller_1 = require("@metamask/base-controller");
 const controller_utils_1 = require("@metamask/controller-utils");
+const assetsUtil_1 = require("./assetsUtil");
+const NftController_1 = require("./NftController");
 const DEFAULT_INTERVAL = 180000;
 /**
  * Controller that passively polls on a set interval for NFT auto detection
@@ -26,11 +28,12 @@ class NftDetectionController extends base_controller_1.BaseController {
      * @param options.onNetworkStateChange - Allows subscribing to network controller state changes.
      * @param options.getOpenSeaApiKey - Gets the OpenSea API key, if one is set.
      * @param options.addNft - Add an NFT.
+     * @param options.getNftApi - Gets the URL to fetch an NFT from OpenSea.
      * @param options.getNftState - Gets the current state of the Assets controller.
      * @param config - Initial options used to configure this controller.
      * @param state - Initial state to set on this controller.
      */
-    constructor({ onPreferencesStateChange, onNetworkStateChange, getOpenSeaApiKey, addNft, getNftState, }, config, state) {
+    constructor({ onPreferencesStateChange, onNetworkStateChange, getOpenSeaApiKey, addNft, getNftApi, getNftState, }, config, state) {
         super(config, state);
         /**
          * Name of this controller used during composition
@@ -74,47 +77,40 @@ class NftDetectionController extends base_controller_1.BaseController {
         });
         this.getOpenSeaApiKey = getOpenSeaApiKey;
         this.addNft = addNft;
+        this.getNftApi = getNftApi;
     }
-    getOwnerNftApi({ address, offset, useProxy, }) {
-        return useProxy
-            ? `${controller_utils_1.OPENSEA_PROXY_URL}/assets?owner=${address}&offset=${offset}&limit=50`
-            : `${controller_utils_1.OPENSEA_API_URL}/assets?owner=${address}&offset=${offset}&limit=50`;
+    getOwnerNftApi({ address, next, }) {
+        return `${controller_utils_1.OPENSEA_PROXY_URL}/chain/${NftController_1.OpenSeaV2ChainIds.ethereum}/account/${address}/nfts?limit=200&next=${next !== null && next !== void 0 ? next : ''}`;
     }
     getOwnerNfts(address) {
-        var _a;
         return __awaiter(this, void 0, void 0, function* () {
             let nftApiResponse;
             let nfts = [];
-            const openSeaApiKey = this.getOpenSeaApiKey();
-            let offset = 0;
-            let pagingFinish = false;
-            /* istanbul ignore if */
+            let next;
             do {
                 nftApiResponse = yield (0, controller_utils_1.fetchWithErrorHandling)({
-                    url: this.getOwnerNftApi({ address, offset, useProxy: true }),
+                    url: this.getOwnerNftApi({ address, next }),
                     timeout: 15000,
                 });
-                if (openSeaApiKey && !nftApiResponse) {
-                    nftApiResponse = yield (0, controller_utils_1.fetchWithErrorHandling)({
-                        url: this.getOwnerNftApi({
-                            address,
-                            offset,
-                            useProxy: false,
-                        }),
-                        options: { headers: { 'X-API-KEY': openSeaApiKey } },
-                        timeout: 15000,
-                        // catch 403 errors (in case API key is down we don't want to blow up)
-                        errorCodesToCatch: [403],
-                    });
-                }
                 if (!nftApiResponse) {
                     return nfts;
                 }
-                ((_a = nftApiResponse === null || nftApiResponse === void 0 ? void 0 : nftApiResponse.assets) === null || _a === void 0 ? void 0 : _a.length) !== 0
-                    ? (nfts = [...nfts, ...nftApiResponse.assets])
-                    : (pagingFinish = true);
-                offset += 50;
-            } while (!pagingFinish);
+                const newNfts = yield Promise.all(nftApiResponse.nfts.map((nftV2) => __awaiter(this, void 0, void 0, function* () {
+                    var _a, _b;
+                    const nftV1 = (0, assetsUtil_1.mapOpenSeaNftV2ToV1)(nftV2);
+                    // If the image hasn't been processed into OpenSea's CDN, the image_url will be null.
+                    // Try fetching the NFT individually, which returns the original image url from metadata if available.
+                    if (!nftV1.image_url && nftV2.metadata_url) {
+                        const nftDetails = yield (0, controller_utils_1.safelyExecute)(() => (0, controller_utils_1.timeoutFetch)(this.getNftApi({
+                            contractAddress: nftV2.contract,
+                            tokenId: nftV2.identifier,
+                        }), undefined, 1000).then((r) => r.json()));
+                        nftV1.image_original_url = (_b = (_a = nftDetails === null || nftDetails === void 0 ? void 0 : nftDetails.nft) === null || _a === void 0 ? void 0 : _a.image_url) !== null && _b !== void 0 ? _b : null;
+                    }
+                    return nftV1;
+                })));
+                nfts = [...nfts, ...newNfts];
+            } while ((next = nftApiResponse.next));
             return nfts;
         });
     }
diff --git a/node_modules/@metamask/assets-controllers/dist/Standards/ERC20Standard.js b/node_modules/@metamask/assets-controllers/dist/Standards/ERC20Standard.js
index 9ddbc28..b9f309a 100644
--- a/node_modules/@metamask/assets-controllers/dist/Standards/ERC20Standard.js
+++ b/node_modules/@metamask/assets-controllers/dist/Standards/ERC20Standard.js
@@ -14,6 +14,7 @@ const contracts_1 = require("@ethersproject/contracts");
 const metamask_eth_abis_1 = require("@metamask/metamask-eth-abis");
 const ethereumjs_util_1 = require("ethereumjs-util");
 const abi_utils_1 = require("@metamask/abi-utils");
+
 const controller_utils_1 = require("@metamask/controller-utils");
 const utils_1 = require("@metamask/utils");
 const assetsUtil_1 = require("../assetsUtil");
@@ -57,6 +58,27 @@ class ERC20Standard {
             }
         });
     }
+    /**
+     * Query for the name for a given ERC20 asset.
+     *
+     * @param address - ERC20 asset contract string.
+     * @returns Promise resolving to the 'name'.
+     */
+    getTokenName(address){
+        return __awaiter(this, void 0, void 0, function* () {
+            const contract = new contracts_1.Contract(address, metamask_eth_abis_1.abiERC20, this.provider);
+            try {
+                const name = yield contract.name();
+                return name.toString();
+            } catch (err) {
+            // Mirror previous implementation
+            if (err.message.includes('call revert exception')) {
+                throw new Error('Failed to parse token name');
+            }
+            throw err;
+            }
+        });
+    }
     /**
      * Query for symbol for a given ERC20 asset.
      *
@@ -83,7 +105,8 @@ class ERC20Standard {
             try {
                 const utf8 = (0, ethereumjs_util_1.toUtf8)(result);
                 if (utf8.length > 0) {
-                    return utf8;
+                    // This utf8 returns unicode characters, wee need to replace it
+                    return utf8.replace(/[\u0000\u0003\u0020]/g, '');
                 }
             }
             catch (_b) {
diff --git a/node_modules/@metamask/assets-controllers/dist/TokenDetectionController.js b/node_modules/@metamask/assets-controllers/dist/TokenDetectionController.js
index 4ed4990..df0524b 100644
--- a/node_modules/@metamask/assets-controllers/dist/TokenDetectionController.js
+++ b/node_modules/@metamask/assets-controllers/dist/TokenDetectionController.js
@@ -34,7 +34,7 @@ class TokenDetectionController extends base_controller_1.BaseController {
      * @param config - Initial options used to configure this controller.
      * @param state - Initial state to set on this controller.
      */
-    constructor({ onPreferencesStateChange, onNetworkStateChange, onTokenListStateChange, getBalancesInSingleCall, addDetectedTokens, getTokenListState, getTokensState, getNetworkState, getPreferencesState, }, config, state) {
+    constructor({ onPreferencesStateChange, onNetworkStateChange, onTokenListStateChange, getBalancesInSingleCall, addDetectedTokens, updateTokensName, getTokenListState, getTokensState, getNetworkState, getPreferencesState, }, config, state) {
         const { providerConfig: { chainId: defaultChainId }, } = getNetworkState();
         const { useTokenDetection: defaultUseTokenDetection } = getPreferencesState();
         super(config, state);
@@ -45,6 +45,7 @@ class TokenDetectionController extends base_controller_1.BaseController {
         this.defaultConfig = Object.assign({ interval: DEFAULT_INTERVAL, selectedAddress: '', disabled: true, chainId: defaultChainId, isDetectionEnabledFromPreferences: defaultUseTokenDetection, isDetectionEnabledForNetwork: (0, assetsUtil_1.isTokenDetectionSupportedForNetwork)(defaultChainId) }, config);
         this.initialize();
         this.getTokensState = getTokensState;
+        this.updateTokensName = updateTokensName;
         this.getTokenListState = getTokenListState;
         this.addDetectedTokens = addDetectedTokens;
         this.getBalancesInSingleCall = getBalancesInSingleCall;
@@ -128,16 +129,24 @@ class TokenDetectionController extends base_controller_1.BaseController {
                 return;
             }
             const { tokens } = this.getTokensState();
+
             const { selectedAddress, chainId } = this.config;
             const tokensAddresses = tokens.map(
             /* istanbul ignore next*/ (token) => token.address.toLowerCase());
             const { tokenList } = this.getTokenListState();
+
+            if (tokens.length && !tokens[0].name) {
+                this.updateTokensName(tokenList);
+            }
+
             const tokensToDetect = [];
             for (const address in tokenList) {
                 if (!tokensAddresses.includes(address)) {
                     tokensToDetect.push(address);
                 }
             }
+
+
             const sliceOfTokensToDetect = [];
             sliceOfTokensToDetect[0] = tokensToDetect.slice(0, 1000);
             sliceOfTokensToDetect[1] = tokensToDetect.slice(1000, tokensToDetect.length - 1);
@@ -161,7 +170,7 @@ class TokenDetectionController extends base_controller_1.BaseController {
                         }
                         const caseInsensitiveTokenKey = Object.keys(tokenList).find((i) => i.toLowerCase() === tokenAddress.toLowerCase()) || '';
                         if (ignored === undefined) {
-                            const { decimals, symbol, aggregators, iconUrl } = tokenList[caseInsensitiveTokenKey];
+                            const { decimals, symbol, aggregators, iconUrl, name } = tokenList[caseInsensitiveTokenKey];
                             tokensToAdd.push({
                                 address: tokenAddress,
                                 decimals,
@@ -169,6 +178,7 @@ class TokenDetectionController extends base_controller_1.BaseController {
                                 aggregators,
                                 image: iconUrl,
                                 isERC721: false,
+                                name
                             });
                         }
                     }
diff --git a/node_modules/@metamask/assets-controllers/dist/TokenRatesController.d.ts b/node_modules/@metamask/assets-controllers/dist/TokenRatesController.d.ts
index 8bb7c20..d0dfdee 100644
--- a/node_modules/@metamask/assets-controllers/dist/TokenRatesController.d.ts
+++ b/node_modules/@metamask/assets-controllers/dist/TokenRatesController.d.ts
@@ -1,28 +1,8 @@
-import { BaseController, BaseConfig, BaseState } from '@metamask/base-controller';
+import type { BaseConfig, BaseController, BaseState } from '@metamask/base-controller';
 import type { NetworkState } from '@metamask/network-controller';
+import type { PreferencesState } from '@metamask/preferences-controller';
+import type { AbstractTokenPricesService } from './token-prices-service/abstract-token-prices-service';
 import type { TokensState } from './TokensController';
-import type { CurrencyRateState } from './CurrencyRateController';
-/**
- * @type CoinGeckoResponse
- *
- * CoinGecko API response representation
- */
-export interface CoinGeckoResponse {
-    [address: string]: {
-        [currency: string]: number;
-    };
-}
-/**
- * @type CoinGeckoPlatform
- *
- * CoinGecko supported platform API representation
- */
-export interface CoinGeckoPlatform {
-    id: string;
-    chain_identifier: null | number;
-    name: string;
-    shortname: string;
-}
 /**
  * @type Token
  *
@@ -40,6 +20,7 @@ export interface Token {
     image?: string;
     balanceError?: unknown;
     isERC721?: boolean;
+    name?: string;
 }
 /**
  * @type TokenRatesConfig
@@ -55,7 +36,17 @@ export interface TokenRatesConfig extends BaseConfig {
     interval: number;
     nativeCurrency: string;
     chainId: string;
-    tokens: Token[];
+    selectedAddress: string;
+    allTokens: {
+        [chainId: string]: {
+            [key: string]: Token[];
+        };
+    };
+    allDetectedTokens: {
+        [chainId: string]: {
+            [key: string]: Token[];
+        };
+    };
     threshold: number;
 }
 interface ContractExchangeRates {
@@ -65,21 +56,20 @@ interface ContractExchangeRates {
  * @type TokenRatesState
  *
  * Token rates controller state
- * @property contractExchangeRates - Hash of token contract addresses to exchange rates
- * @property supportedChains - Cached chain data
+ * @property contractExchangeRates - Hash of token contract addresses to exchange rates (single globally selected chain, will be deprecated soon)
+ * @property contractExchangeRatesByChainId - Hash of token contract addresses to exchange rates keyed by chain ID and native currency (ticker)
  */
 export interface TokenRatesState extends BaseState {
     contractExchangeRates: ContractExchangeRates;
+    contractExchangeRatesByChainId: Record<string, Record<string, ContractExchangeRates>>;
 }
 /**
  * Controller that passively polls on a set interval for token-to-fiat exchange rates
  * for tokens stored in the TokensController
  */
 export declare class TokenRatesController extends BaseController<TokenRatesConfig, TokenRatesState> {
+    #private;
     private handle?;
-    private tokenList;
-    private supportedChains;
-    private supportedVsCurrencies;
     /**
      * Name of this controller used during composition
      */
@@ -88,81 +78,41 @@ export declare class TokenRatesController extends BaseController<TokenRatesConfi
      * Creates a TokenRatesController instance.
      *
      * @param options - The controller options.
+     * @param options.interval - The polling interval in ms
+     * @param options.threshold - The duration in ms before metadata fetched from CoinGecko is considered stale
+     * @param options.chainId - The chain ID of the current network.
+     * @param options.ticker - The ticker for the current network.
+     * @param options.selectedAddress - The current selected address.
+     * @param options.onPreferencesStateChange - Allows subscribing to preference controller state changes.
      * @param options.onTokensStateChange - Allows subscribing to token controller state changes.
-     * @param options.onCurrencyRateStateChange - Allows subscribing to currency rate controller state changes.
      * @param options.onNetworkStateChange - Allows subscribing to network state changes.
+     * @param options.tokenPricesService - An object in charge of retrieving token prices.
      * @param config - Initial options used to configure this controller.
      * @param state - Initial state to set on this controller.
      */
-    constructor({ onTokensStateChange, onCurrencyRateStateChange, onNetworkStateChange, }: {
+    constructor({ interval, threshold, chainId: initialChainId, ticker: initialTicker, selectedAddress: initialSelectedAddress, onPreferencesStateChange, onTokensStateChange, onNetworkStateChange, tokenPricesService, }: {
+        interval?: number;
+        threshold?: number;
+        chainId: string;
+        ticker: string;
+        selectedAddress: string;
+        onPreferencesStateChange: (listener: (preferencesState: PreferencesState) => void) => void;
         onTokensStateChange: (listener: (tokensState: TokensState) => void) => void;
-        onCurrencyRateStateChange: (listener: (currencyRateState: CurrencyRateState) => void) => void;
         onNetworkStateChange: (listener: (networkState: NetworkState) => void) => void;
+        tokenPricesService: AbstractTokenPricesService;
     }, config?: Partial<TokenRatesConfig>, state?: Partial<TokenRatesState>);
     /**
-     * Sets a new polling interval.
-     *
-     * @param interval - Polling interval used to fetch new token rates.
+     * Start (or restart) polling.
      */
-    poll(interval?: number): Promise<void>;
+    start(): Promise<void>;
     /**
-     * Sets a new chainId.
-     *
-     * TODO: Replace this with a method.
-     *
-     * @param _chainId - The current chain ID.
+     * Stop polling.
      */
-    set chainId(_chainId: string);
-    get chainId(): string;
-    /**
-     * Sets a new token list to track prices.
-     *
-     * TODO: Replace this with a method.
-     *
-     * @param tokens - List of tokens to track exchange rates for.
-     */
-    set tokens(tokens: Token[]);
-    get tokens(): Token[];
-    /**
-     * Fetches a pairs of token address and native currency.
-     *
-     * @param chainSlug - Chain string identifier.
-     * @param vsCurrency - Query according to tokens in tokenList and native currency.
-     * @returns The exchange rates for the given pairs.
-     */
-    fetchExchangeRate(chainSlug: string, vsCurrency: string): Promise<CoinGeckoResponse>;
-    /**
-     * Checks if the current native currency is a supported vs currency to use
-     * to query for token exchange rates.
-     *
-     * @param nativeCurrency - The native currency of the currently active network.
-     * @returns A boolean indicating whether it's a supported vsCurrency.
-     */
-    private checkIsSupportedVsCurrency;
-    /**
-     * Gets current chain ID slug from cached supported platforms CoinGecko API response.
-     * If cached supported platforms response is stale, fetches and updates it.
-     *
-     * @returns The CoinGecko slug for the current chain ID.
-     */
-    getChainSlug(): Promise<string | null>;
+    stop(): void;
     /**
      * Updates exchange rates for all tokens.
      */
     updateExchangeRates(): Promise<void>;
-    /**
-     * Checks if the active network's native currency is supported by the coingecko API.
-     * If supported, it fetches and maps contractExchange rates to a format to be consumed by the UI.
-     * If not supported, it fetches contractExchange rates and maps them from token/fallback-currency
-     * to token/nativeCurrency.
-     *
-     * @param nativeCurrency - The native currency of the currently active network.
-     * @param slug - The unique slug used to id the chain by the coingecko api
-     * should be used to query token exchange rates.
-     * @returns An object with conversion rates for each token
-     * related to the network's native currency.
-     */
-    fetchAndMapExchangeRates(nativeCurrency: string, slug: string): Promise<ContractExchangeRates>;
 }
 export default TokenRatesController;
 //# sourceMappingURL=TokenRatesController.d.ts.map
\ No newline at end of file
diff --git a/node_modules/@metamask/assets-controllers/dist/TokenRatesController.js b/node_modules/@metamask/assets-controllers/dist/TokenRatesController.js
<<<<<<< HEAD
index e3f81e9..8f6a719 100644
=======
index e3f81e9..4368f85 100644
>>>>>>> c6892d1c
--- a/node_modules/@metamask/assets-controllers/dist/TokenRatesController.js
+++ b/node_modules/@metamask/assets-controllers/dist/TokenRatesController.js
@@ -8,37 +8,61 @@ var __awaiter = (this && this.__awaiter) || function (thisArg, _arguments, P, ge
         step((generator = generator.apply(thisArg, _arguments || [])).next());
     });
 };
+var __classPrivateFieldSet = (this && this.__classPrivateFieldSet) || function (receiver, state, value, kind, f) {
+    if (kind === "m") throw new TypeError("Private method is not writable");
+    if (kind === "a" && !f) throw new TypeError("Private accessor was defined without a setter");
+    if (typeof state === "function" ? receiver !== state || !f : !state.has(receiver)) throw new TypeError("Cannot write private member to an object whose class did not declare it");
+    return (kind === "a" ? f.call(receiver, value) : f ? f.value = value : state.set(receiver, value)), value;
+};
+var __classPrivateFieldGet = (this && this.__classPrivateFieldGet) || function (receiver, state, kind, f) {
+    if (kind === "a" && !f) throw new TypeError("Private accessor was defined without a getter");
+    if (typeof state === "function" ? receiver !== state || !f : !state.has(receiver)) throw new TypeError("Cannot read private member from an object whose class did not declare it");
+    return kind === "m" ? f : kind === "a" ? f.call(receiver) : f ? f.value : state.get(receiver);
+};
+var _TokenRatesController_instances, _TokenRatesController_pollState, _TokenRatesController_tokenPricesService, _TokenRatesController_inProcessExchangeRateUpdates, _TokenRatesController_getTokenAddresses, _TokenRatesController_stopPoll, _TokenRatesController_poll, _TokenRatesController_fetchAndMapExchangeRates, _TokenRatesController_fetchAndMapExchangeRatesForSupportedNativeCurrency, _TokenRatesController_fetchAndMapExchangeRatesForUnsupportedNativeCurrency;
 Object.defineProperty(exports, "__esModule", { value: true });
 exports.TokenRatesController = void 0;
 const base_controller_1 = require("@metamask/base-controller");
 const controller_utils_1 = require("@metamask/controller-utils");
+const lodash_1 = require("lodash");
+const assetsUtil_1 = require("./assetsUtil");
 const crypto_compare_1 = require("./crypto-compare");
-const CoinGeckoApi = {
-    BASE_URL: 'https://api.coingecko.com/api/v3',
-    getTokenPriceURL(chainSlug, query) {
-        return `${this.BASE_URL}/simple/token_price/${chainSlug}?${query}`;
-    },
-    getPlatformsURL() {
-        return `${this.BASE_URL}/asset_platforms`;
-    },
-    getSupportedVsCurrencies() {
-        return `${this.BASE_URL}/simple/supported_vs_currencies`;
-    },
-};
+var PollState;
+(function (PollState) {
+    PollState["Active"] = "Active";
+    PollState["Inactive"] = "Inactive";
+})(PollState || (PollState = {}));
 /**
- * Finds the chain slug in the data array given a chainId.
+ * The maximum number of token addresses that should be sent to the Price API in
+ * a single request.
+ */
<<<<<<< HEAD
+const TOKEN_PRICES_BATCH_SIZE = 100;
=======
+const TOKEN_PRICES_BATCH_SIZE = 30;
>>>>>>> c6892d1c
+/**
+ * Uses the CryptoCompare API to fetch the exchange rate between one currency
+ * and another, i.e., the multiplier to apply the amount of one currency in
+ * order to convert it to another.
  *
- * @param chainId - The current chain ID.
- * @param data - A list platforms supported by the CoinGecko API.
- * @returns The CoinGecko slug for the given chain ID, or `null` if the slug was not found.
+ * @param args - The arguments to this function.
+ * @param args.from - The currency to convert from.
+ * @param args.to - The currency to convert to.
+ * @returns The exchange rate between `fromCurrency` to `toCurrency` if one
+ * exists, or null if one does not.
  */
-function findChainSlug(chainId, data) {
-    var _a;
-    if (!data) {
-        return null;
-    }
-    const chain = (_a = data.find(({ chain_identifier }) => chain_identifier !== null && String(chain_identifier) === chainId)) !== null && _a !== void 0 ? _a : null;
-    return (chain === null || chain === void 0 ? void 0 : chain.id) || null;
+function getCurrencyConversionRate({ from, to, }) {
+    return __awaiter(this, void 0, void 0, function* () {
+        const includeUSDRate = false;
+        try {
+            const result = yield (0, crypto_compare_1.fetchExchangeRate)(to, from, includeUSDRate);
+            return result.conversionRate;
+        }
+        catch (error) {
+            if (error instanceof Error &&
+                error.message.includes('market does not exist for this coin pair')) {
+                return null;
+            }
+            throw error;
+        }
+    });
 }
 /**
  * Controller that passively polls on a set interval for token-to-fiat exchange rates
@@ -49,238 +73,254 @@ class TokenRatesController extends base_controller_1.BaseController {
      * Creates a TokenRatesController instance.
      *
      * @param options - The controller options.
+     * @param options.interval - The polling interval in ms
+     * @param options.threshold - The duration in ms before metadata fetched from CoinGecko is considered stale
+     * @param options.chainId - The chain ID of the current network.
+     * @param options.ticker - The ticker for the current network.
+     * @param options.selectedAddress - The current selected address.
+     * @param options.onPreferencesStateChange - Allows subscribing to preference controller state changes.
      * @param options.onTokensStateChange - Allows subscribing to token controller state changes.
-     * @param options.onCurrencyRateStateChange - Allows subscribing to currency rate controller state changes.
      * @param options.onNetworkStateChange - Allows subscribing to network state changes.
+     * @param options.tokenPricesService - An object in charge of retrieving token prices.
      * @param config - Initial options used to configure this controller.
      * @param state - Initial state to set on this controller.
      */
-    constructor({ onTokensStateChange, onCurrencyRateStateChange, onNetworkStateChange, }, config, state) {
+    constructor({ interval = 3 * 60 * 1000, threshold = 6 * 60 * 60 * 1000, chainId: initialChainId, ticker: initialTicker, selectedAddress: initialSelectedAddress, onPreferencesStateChange, onTokensStateChange, onNetworkStateChange, tokenPricesService, }, config, state) {
         super(config, state);
-        this.tokenList = [];
-        this.supportedChains = {
-            timestamp: 0,
-            data: null,
-        };
-        this.supportedVsCurrencies = {
-            timestamp: 0,
-            data: [],
-        };
+        _TokenRatesController_instances.add(this);
+        _TokenRatesController_pollState.set(this, PollState.Inactive);
+        _TokenRatesController_tokenPricesService.set(this, void 0);
+        _TokenRatesController_inProcessExchangeRateUpdates.set(this, {});
         /**
          * Name of this controller used during composition
          */
         this.name = 'TokenRatesController';
         this.defaultConfig = {
+            interval,
+            threshold,
             disabled: false,
-            interval: 3 * 60 * 1000,
-            nativeCurrency: 'eth',
-            chainId: '',
-            tokens: [],
-            threshold: 6 * 60 * 60 * 1000,
+            nativeCurrency: initialTicker,
+            chainId: initialChainId,
+            selectedAddress: initialSelectedAddress,
+            allTokens: {},
+            allDetectedTokens: {},
         };
         this.defaultState = {
             contractExchangeRates: {},
+            contractExchangeRatesByChainId: {},
         };
         this.initialize();
+        __classPrivateFieldSet(this, _TokenRatesController_tokenPricesService, tokenPricesService, "f");
         if (config === null || config === void 0 ? void 0 : config.disabled) {
             this.configure({ disabled: true }, false, false);
         }
-        onTokensStateChange(({ tokens, detectedTokens }) => {
-            this.configure({ tokens: [...tokens, ...detectedTokens] });
-        });
-        onCurrencyRateStateChange((currencyRateState) => {
-            this.configure({ nativeCurrency: currencyRateState.nativeCurrency });
-        });
-        onNetworkStateChange(({ providerConfig }) => {
-            const { chainId } = providerConfig;
-            this.update({ contractExchangeRates: {} });
-            this.configure({ chainId });
-        });
-        this.poll();
-    }
-    /**
-     * Sets a new polling interval.
-     *
-     * @param interval - Polling interval used to fetch new token rates.
-     */
-    poll(interval) {
-        return __awaiter(this, void 0, void 0, function* () {
-            interval && this.configure({ interval }, false, false);
-            this.handle && clearTimeout(this.handle);
-            yield (0, controller_utils_1.safelyExecute)(() => this.updateExchangeRates());
-            this.handle = setTimeout(() => {
-                this.poll(this.config.interval);
-            }, this.config.interval);
-        });
-    }
-    /**
-     * Sets a new chainId.
-     *
-     * TODO: Replace this with a method.
-     *
-     * @param _chainId - The current chain ID.
-     */
-    set chainId(_chainId) {
-        !this.disabled && (0, controller_utils_1.safelyExecute)(() => this.updateExchangeRates());
-    }
-    get chainId() {
-        throw new Error('Property only used for setting');
-    }
-    /**
-     * Sets a new token list to track prices.
-     *
-     * TODO: Replace this with a method.
-     *
-     * @param tokens - List of tokens to track exchange rates for.
-     */
-    set tokens(tokens) {
-        this.tokenList = tokens;
-        !this.disabled && (0, controller_utils_1.safelyExecute)(() => this.updateExchangeRates());
-    }
-    get tokens() {
-        throw new Error('Property only used for setting');
-    }
-    /**
-     * Fetches a pairs of token address and native currency.
-     *
-     * @param chainSlug - Chain string identifier.
-     * @param vsCurrency - Query according to tokens in tokenList and native currency.
-     * @returns The exchange rates for the given pairs.
-     */
-    fetchExchangeRate(chainSlug, vsCurrency) {
-        return __awaiter(this, void 0, void 0, function* () {
-            const tokenPairs = this.tokenList.map((token) => token.address).join(',');
-            const query = `contract_addresses=${tokenPairs}&vs_currencies=${vsCurrency.toLowerCase()}`;
-            return (0, controller_utils_1.handleFetch)(CoinGeckoApi.getTokenPriceURL(chainSlug, query));
-        });
+        onPreferencesStateChange(({ selectedAddress }) => __awaiter(this, void 0, void 0, function* () {
+            if (this.config.selectedAddress !== selectedAddress) {
+                this.configure({ selectedAddress });
+                if (__classPrivateFieldGet(this, _TokenRatesController_pollState, "f") === PollState.Active) {
+                    yield this.updateExchangeRates();
+                }
+            }
+        }));
+        onTokensStateChange(({ allTokens, allDetectedTokens }) => __awaiter(this, void 0, void 0, function* () {
+            const previousTokenAddresses = __classPrivateFieldGet(this, _TokenRatesController_instances, "m", _TokenRatesController_getTokenAddresses).call(this, this.config.chainId);
+            this.configure({ allTokens, allDetectedTokens });
+            const newTokenAddresses = __classPrivateFieldGet(this, _TokenRatesController_instances, "m", _TokenRatesController_getTokenAddresses).call(this, this.config.chainId);
+            if (!(0, lodash_1.isEqual)(previousTokenAddresses, newTokenAddresses) &&
+                __classPrivateFieldGet(this, _TokenRatesController_pollState, "f") === PollState.Active) {
+                yield this.updateExchangeRates();
+            }
+        }));
+        onNetworkStateChange(({ providerConfig }) => __awaiter(this, void 0, void 0, function* () {
+            const { chainId, ticker } = providerConfig;
+            if (this.config.chainId !== chainId ||
+                this.config.nativeCurrency !== ticker) {
+                this.update({ contractExchangeRates: {} });
+                this.configure({ chainId, nativeCurrency: ticker ?? 'ETH' });
+                if (__classPrivateFieldGet(this, _TokenRatesController_pollState, "f") === PollState.Active) {
+                    yield this.updateExchangeRates();
+                }
+            }
+        }));
     }
     /**
-     * Checks if the current native currency is a supported vs currency to use
-     * to query for token exchange rates.
-     *
-     * @param nativeCurrency - The native currency of the currently active network.
-     * @returns A boolean indicating whether it's a supported vsCurrency.
+     * Start (or restart) polling.
      */
-    checkIsSupportedVsCurrency(nativeCurrency) {
+    start() {
         return __awaiter(this, void 0, void 0, function* () {
-            const { threshold } = this.config;
-            const { timestamp, data } = this.supportedVsCurrencies;
-            const now = Date.now();
-            if (now - timestamp > threshold) {
-                const currencies = yield (0, controller_utils_1.handleFetch)(CoinGeckoApi.getSupportedVsCurrencies());
-                this.supportedVsCurrencies = {
-                    data: currencies,
-                    timestamp: Date.now(),
-                };
-                return currencies.includes(nativeCurrency.toLowerCase());
-            }
-            return data.includes(nativeCurrency.toLowerCase());
+            __classPrivateFieldGet(this, _TokenRatesController_instances, "m", _TokenRatesController_stopPoll).call(this);
+            __classPrivateFieldSet(this, _TokenRatesController_pollState, PollState.Active, "f");
+            yield __classPrivateFieldGet(this, _TokenRatesController_instances, "m", _TokenRatesController_poll).call(this);
         });
     }
     /**
-     * Gets current chain ID slug from cached supported platforms CoinGecko API response.
-     * If cached supported platforms response is stale, fetches and updates it.
-     *
-     * @returns The CoinGecko slug for the current chain ID.
+     * Stop polling.
      */
-    getChainSlug() {
-        return __awaiter(this, void 0, void 0, function* () {
-            const { threshold, chainId } = this.config;
-            const { data, timestamp } = this.supportedChains;
-            const now = Date.now();
-            if (now - timestamp > threshold) {
-                const platforms = yield (0, controller_utils_1.handleFetch)(CoinGeckoApi.getPlatformsURL());
-                this.supportedChains = {
-                    data: platforms,
-                    timestamp: Date.now(),
-                };
-                return findChainSlug(chainId, platforms);
-            }
-            return findChainSlug(chainId, data);
-        });
+    stop() {
+        __classPrivateFieldGet(this, _TokenRatesController_instances, "m", _TokenRatesController_stopPoll).call(this);
+        __classPrivateFieldSet(this, _TokenRatesController_pollState, PollState.Inactive, "f");
     }
     /**
      * Updates exchange rates for all tokens.
      */
     updateExchangeRates() {
+        var _a;
         return __awaiter(this, void 0, void 0, function* () {
-            if (this.tokenList.length === 0 || this.disabled) {
+            const { chainId, nativeCurrency } = this.config;
+            if (this.disabled) {
                 return;
             }
-            const slug = yield this.getChainSlug();
-            let newContractExchangeRates = {};
-            if (!slug) {
-                this.tokenList.forEach((token) => {
-                    const address = (0, controller_utils_1.toChecksumHexAddress)(token.address);
-                    newContractExchangeRates[address] = undefined;
-                });
+            const tokenAddresses = __classPrivateFieldGet(this, _TokenRatesController_instances, "m", _TokenRatesController_getTokenAddresses).call(this, chainId);
+            if (tokenAddresses.length === 0) {
+                return;
             }
-            else {
-                const { nativeCurrency } = this.config;
-                newContractExchangeRates = yield this.fetchAndMapExchangeRates(nativeCurrency, slug);
+            const updateKey = `${chainId}:${nativeCurrency}`;
+            if (updateKey in __classPrivateFieldGet(this, _TokenRatesController_inProcessExchangeRateUpdates, "f")) {
+                // This prevents redundant updates
+                // This promise is resolved after the in-progress update has finished,
+                // and state has been updated.
+                yield __classPrivateFieldGet(this, _TokenRatesController_inProcessExchangeRateUpdates, "f")[updateKey];
+                return;
             }
-            this.update({ contractExchangeRates: newContractExchangeRates });
-        });
-    }
-    /**
-     * Checks if the active network's native currency is supported by the coingecko API.
-     * If supported, it fetches and maps contractExchange rates to a format to be consumed by the UI.
-     * If not supported, it fetches contractExchange rates and maps them from token/fallback-currency
-     * to token/nativeCurrency.
-     *
-     * @param nativeCurrency - The native currency of the currently active network.
-     * @param slug - The unique slug used to id the chain by the coingecko api
-     * should be used to query token exchange rates.
-     * @returns An object with conversion rates for each token
-     * related to the network's native currency.
-     */
-    fetchAndMapExchangeRates(nativeCurrency, slug) {
-        return __awaiter(this, void 0, void 0, function* () {
-            const contractExchangeRates = {};
-            // check if native currency is supported as a vs_currency by the API
-            const nativeCurrencySupported = yield this.checkIsSupportedVsCurrency(nativeCurrency);
-            if (nativeCurrencySupported) {
-                // If it is we can do a simple fetch against the CoinGecko API
-                const prices = yield this.fetchExchangeRate(slug, nativeCurrency);
-                this.tokenList.forEach((token) => {
-                    const price = prices[token.address.toLowerCase()];
-                    contractExchangeRates[(0, controller_utils_1.toChecksumHexAddress)(token.address)] = price
-                        ? price[nativeCurrency.toLowerCase()]
-                        : 0;
+            const { promise: inProgressUpdate, resolve: updateSucceeded, reject: updateFailed, } = createDeferredPromise({ suppressUnhandledRejection: true });
+            __classPrivateFieldGet(this, _TokenRatesController_inProcessExchangeRateUpdates, "f")[updateKey] = inProgressUpdate;
+            try {
+                const newContractExchangeRates = yield __classPrivateFieldGet(this, _TokenRatesController_instances, "m", _TokenRatesController_fetchAndMapExchangeRates).call(this, {
+                    tokenAddresses,
+                    chainId,
+                    nativeCurrency,
+                });
+                const existingContractExchangeRates = this.state.contractExchangeRates;
+                const updatedContractExchangeRates = chainId === this.config.chainId &&
+                    nativeCurrency === this.config.nativeCurrency
+                    ? newContractExchangeRates
+                    : existingContractExchangeRates;
+                const existingContractExchangeRatesForChainId = (_a = this.state.contractExchangeRatesByChainId[chainId]) !== null && _a !== void 0 ? _a : {};
+                const updatedContractExchangeRatesForChainId = Object.assign(Object.assign({}, this.state.contractExchangeRatesByChainId), { [chainId]: Object.assign(Object.assign({}, existingContractExchangeRatesForChainId), { [nativeCurrency]: Object.assign(Object.assign({}, existingContractExchangeRatesForChainId[nativeCurrency]), newContractExchangeRates) }) });
+                this.update({
+                    contractExchangeRates: updatedContractExchangeRates,
+                    contractExchangeRatesByChainId: updatedContractExchangeRatesForChainId,
                 });
+                updateSucceeded();
             }
-            else {
-                // if native currency is not supported we need to use a fallback vsCurrency, get the exchange rates
-                // in token/fallback-currency format and convert them to expected token/nativeCurrency format.
-                let tokenExchangeRates;
-                let vsCurrencyToNativeCurrencyConversionRate = 0;
-                try {
-                    [
-                        tokenExchangeRates,
-                        { conversionRate: vsCurrencyToNativeCurrencyConversionRate },
-                    ] = yield Promise.all([
-                        this.fetchExchangeRate(slug, controller_utils_1.FALL_BACK_VS_CURRENCY),
-                        (0, crypto_compare_1.fetchExchangeRate)(nativeCurrency, controller_utils_1.FALL_BACK_VS_CURRENCY, false),
-                    ]);
-                }
-                catch (error) {
-                    if (error instanceof Error &&
-                        error.message.includes('market does not exist for this coin pair')) {
-                        return {};
-                    }
-                    throw error;
-                }
-                for (const [tokenAddress, conversion] of Object.entries(tokenExchangeRates)) {
-                    const tokenToVsCurrencyConversionRate = conversion[controller_utils_1.FALL_BACK_VS_CURRENCY.toLowerCase()];
-                    contractExchangeRates[(0, controller_utils_1.toChecksumHexAddress)(tokenAddress)] =
-                        tokenToVsCurrencyConversionRate *
-                            vsCurrencyToNativeCurrencyConversionRate;
-                }
+            catch (error) {
+                updateFailed(error);
+                throw error;
+            }
+            finally {
+                delete __classPrivateFieldGet(this, _TokenRatesController_inProcessExchangeRateUpdates, "f")[updateKey];
             }
-            return contractExchangeRates;
         });
     }
 }
 exports.TokenRatesController = TokenRatesController;
+_TokenRatesController_pollState = new WeakMap(), _TokenRatesController_tokenPricesService = new WeakMap(), _TokenRatesController_inProcessExchangeRateUpdates = new WeakMap(), _TokenRatesController_instances = new WeakSet(), _TokenRatesController_getTokenAddresses = function _TokenRatesController_getTokenAddresses(chainId) {
+    var _a, _b;
+    const { allTokens, allDetectedTokens } = this.config;
+    const tokens = ((_a = allTokens[chainId]) === null || _a === void 0 ? void 0 : _a[this.config.selectedAddress]) || [];
+    const detectedTokens = ((_b = allDetectedTokens[chainId]) === null || _b === void 0 ? void 0 : _b[this.config.selectedAddress]) || [];
+    return [
+        ...new Set([...tokens, ...detectedTokens].map((token) => (0, controller_utils_1.toHex)((0, controller_utils_1.toChecksumHexAddress)(token.address)))),
+    ].sort();
+}, _TokenRatesController_stopPoll = function _TokenRatesController_stopPoll() {
+    if (this.handle) {
+        clearTimeout(this.handle);
+    }
+}, _TokenRatesController_poll = function _TokenRatesController_poll() {
+    return __awaiter(this, void 0, void 0, function* () {
+        yield (0, controller_utils_1.safelyExecute)(() => this.updateExchangeRates());
+        // Poll using recursive `setTimeout` instead of `setInterval` so that
+        // requests don't stack if they take longer than the polling interval
+        this.handle = setTimeout(() => {
+            __classPrivateFieldGet(this, _TokenRatesController_instances, "m", _TokenRatesController_poll).call(this);
+        }, this.config.interval);
+    });
+}, _TokenRatesController_fetchAndMapExchangeRates = function _TokenRatesController_fetchAndMapExchangeRates({ tokenAddresses, chainId, nativeCurrency, }) {
+    return __awaiter(this, void 0, void 0, function* () {
+        if (!__classPrivateFieldGet(this, _TokenRatesController_tokenPricesService, "f").validateChainIdSupported(chainId)) {
+            return tokenAddresses.reduce((obj, tokenAddress) => {
+                return Object.assign(Object.assign({}, obj), { [tokenAddress]: undefined });
+            }, {});
+        }
+        if (__classPrivateFieldGet(this, _TokenRatesController_tokenPricesService, "f").validateCurrencySupported(nativeCurrency)) {
+            return yield __classPrivateFieldGet(this, _TokenRatesController_instances, "m", _TokenRatesController_fetchAndMapExchangeRatesForSupportedNativeCurrency).call(this, {
+                tokenAddresses,
+                chainId,
+                nativeCurrency,
+            });
+        }
+        return yield __classPrivateFieldGet(this, _TokenRatesController_instances, "m", _TokenRatesController_fetchAndMapExchangeRatesForUnsupportedNativeCurrency).call(this, {
+            tokenAddresses,
+            nativeCurrency,
+        });
+    });
+}, _TokenRatesController_fetchAndMapExchangeRatesForSupportedNativeCurrency = function _TokenRatesController_fetchAndMapExchangeRatesForSupportedNativeCurrency({ tokenAddresses, chainId, nativeCurrency, }) {
+    return __awaiter(this, void 0, void 0, function* () {
+        const tokenPricesByTokenAddress = yield (0, assetsUtil_1.reduceInBatchesSerially)({
<<<<<<< HEAD
+            values: tokenAddresses,
=======
+            values: [...tokenAddresses].sort(),
>>>>>>> c6892d1c
+            batchSize: TOKEN_PRICES_BATCH_SIZE,
+            eachBatch: (allTokenPricesByTokenAddress, batch) => __awaiter(this, void 0, void 0, function* () {
+                const tokenPricesByTokenAddressForBatch = yield __classPrivateFieldGet(this, _TokenRatesController_tokenPricesService, "f").fetchTokenPrices({
+                    tokenAddresses: batch,
+                    chainId,
+                    currency: nativeCurrency,
+                });
+                return Object.assign(Object.assign({}, allTokenPricesByTokenAddress), tokenPricesByTokenAddressForBatch);
+            }),
+            initialResult: {},
+        });
+        return Object.entries(tokenPricesByTokenAddress).reduce((obj, [tokenAddress, tokenPrice]) => {
+            return Object.assign(Object.assign({}, obj), { [tokenAddress]: tokenPrice.value });
+        }, {});
+    });
+}, _TokenRatesController_fetchAndMapExchangeRatesForUnsupportedNativeCurrency = function _TokenRatesController_fetchAndMapExchangeRatesForUnsupportedNativeCurrency({ tokenAddresses, nativeCurrency, }) {
+    return __awaiter(this, void 0, void 0, function* () {
+        const [contractExchangeRates, fallbackCurrencyToNativeCurrencyConversionRate,] = yield Promise.all([
+            __classPrivateFieldGet(this, _TokenRatesController_instances, "m", _TokenRatesController_fetchAndMapExchangeRatesForSupportedNativeCurrency).call(this, {
+                tokenAddresses,
+                chainId: this.config.chainId,
+                nativeCurrency: controller_utils_1.FALL_BACK_VS_CURRENCY,
+            }),
+            getCurrencyConversionRate({
+                from: controller_utils_1.FALL_BACK_VS_CURRENCY,
+                to: nativeCurrency,
+            }),
+        ]);
+        if (fallbackCurrencyToNativeCurrencyConversionRate === null) {
+            return {};
+        }
+        return Object.entries(contractExchangeRates).reduce((obj, [tokenAddress, tokenValue]) => {
+            return Object.assign(Object.assign({}, obj), { [tokenAddress]: tokenValue
+                    ? tokenValue * fallbackCurrencyToNativeCurrencyConversionRate
+                    : undefined });
+        }, {});
+    });
+};
+/**
+ * Create a defered Promise.
+ *
+ * TODO: Migrate this to utils
+ *
+ * @param args - The arguments.
+ * @param args.suppressUnhandledRejection - This option adds an empty error handler
+ * to the Promise to suppress the UnhandledPromiseRejection error. This can be
+ * useful if the deferred Promise is sometimes intentionally not used.
+ * @returns A deferred Promise.
+ */
+function createDeferredPromise({ suppressUnhandledRejection = false, }) {
+    let resolve;
+    let reject;
+    const promise = new Promise((innerResolve, innerReject) => {
+        resolve = innerResolve;
+        reject = innerReject;
+    });
+    if (suppressUnhandledRejection) {
+        promise.catch((_error) => {
+            // This handler is used to suppress the UnhandledPromiseRejection error
+        });
+    }
+    // @ts-expect-error We know that these are assigned, but TypeScript doesn't
+    return { promise, resolve, reject };
+}
 exports.default = TokenRatesController;
 //# sourceMappingURL=TokenRatesController.js.map
\ No newline at end of file
diff --git a/node_modules/@metamask/assets-controllers/dist/TokensController.js b/node_modules/@metamask/assets-controllers/dist/TokensController.js
index 0e03b88..bd7ddbd 100644
--- a/node_modules/@metamask/assets-controllers/dist/TokensController.js
+++ b/node_modules/@metamask/assets-controllers/dist/TokensController.js
@@ -49,8 +49,9 @@ class TokensController extends base_controller_1.BaseController {
      * @param options.config - Initial options used to configure this controller.
      * @param options.state - Initial state to set on this controller.
      * @param options.messenger - The controller messenger.
+     * @param options.getERC20TokenName - Allows fetch an ERC-20 token name
      */
-    constructor({ onPreferencesStateChange, onNetworkStateChange, config, state, messenger, }) {
+    constructor({ onPreferencesStateChange, onNetworkStateChange, config, state, messenger, getERC20TokenName, }) {
         super(config, state);
         this.mutex = new async_mutex_1.Mutex();
         /**
@@ -66,6 +67,7 @@ class TokensController extends base_controller_1.BaseController {
         this.initialize();
         this.abortController = new abort_controller_1.AbortController();
         this.messagingSystem = messenger;
+        this.getERC20TokenName = getERC20TokenName;
         onPreferencesStateChange(({ selectedAddress }) => {
             var _a, _b, _c;
             const { allTokens, allIgnoredTokens, allDetectedTokens } = this.state;
@@ -93,10 +95,6 @@ class TokensController extends base_controller_1.BaseController {
             });
         });
     }
-    failSuggestedAsset(suggestedAssetMeta, error) {
-        const failedSuggestedAssetMeta = Object.assign(Object.assign({}, suggestedAssetMeta), { status: SuggestedAssetStatus.failed, error });
-        this.hub.emit(`${suggestedAssetMeta.id}:finished`, failedSuggestedAssetMeta);
-    }
     /**
      * Fetch metadata for a token.
      *
@@ -128,11 +126,13 @@ class TokensController extends base_controller_1.BaseController {
      * @param address - Hex address of the token contract.
      * @param symbol - Symbol of the token.
      * @param decimals - Number of decimals the token uses.
-     * @param image - Image of the token.
-     * @param interactingAddress - The address of the account to add a token to.
+     * @param options - Object containing name and image of the token
+     * @param options.name - Name of the token
+     * @param options.image - Image of the token
+     * @param options.interactingAddress - The address of the account to add a token to.
      * @returns Current token list.
      */
-    addToken(address, symbol, decimals, image, interactingAddress) {
+    addToken(address, symbol, decimals, { name, image, interactingAddress }) {
         var _a, _b, _c;
         return __awaiter(this, void 0, void 0, function* () {
             const { allTokens, allIgnoredTokens, allDetectedTokens } = this.state;
@@ -164,6 +164,7 @@ class TokensController extends base_controller_1.BaseController {
                         }),
                     isERC721,
                     aggregators: (0, assetsUtil_1.formatAggregatorNames)((tokenMetadata === null || tokenMetadata === void 0 ? void 0 : tokenMetadata.aggregators) || []),
+                    name,
                 };
                 const previousEntry = newTokens.find((token) => token.address.toLowerCase() === address.toLowerCase());
                 if (previousEntry) {
@@ -215,7 +216,7 @@ class TokensController extends base_controller_1.BaseController {
             }, {});
             try {
                 tokensToImport.forEach((tokenToAdd) => {
-                    const { address, symbol, decimals, image, aggregators } = tokenToAdd;
+                    const { address, symbol, decimals, image, aggregators, name } = tokenToAdd;
                     const checksumAddress = (0, controller_utils_1.toChecksumHexAddress)(address);
                     const formattedToken = {
                         address: checksumAddress,
@@ -223,6 +224,7 @@ class TokensController extends base_controller_1.BaseController {
                         decimals,
                         image,
                         aggregators,
+                        name,
                     };
                     newTokensMap[address] = formattedToken;
                     importedTokensMap[address.toLowerCase()] = true;
@@ -298,7 +300,7 @@ class TokensController extends base_controller_1.BaseController {
             let newDetectedTokens = [...detectedTokens];
             try {
                 incomingDetectedTokens.forEach((tokenToAdd) => {
-                    const { address, symbol, decimals, image, aggregators, isERC721 } = tokenToAdd;
+                    const { address, symbol, decimals, image, aggregators, isERC721, name } = tokenToAdd;
                     const checksumAddress = (0, controller_utils_1.toChecksumHexAddress)(address);
                     const newEntry = {
                         address: checksumAddress,
@@ -307,6 +309,7 @@ class TokensController extends base_controller_1.BaseController {
                         image,
                         isERC721,
                         aggregators,
+                        name,
                     };
                     const previousImportedEntry = newTokens.find((token) => token.address.toLowerCase() === checksumAddress.toLowerCase());
                     if (previousImportedEntry) {
@@ -373,6 +376,22 @@ class TokensController extends base_controller_1.BaseController {
             return tokens[tokenIndex];
         });
     }
+
+    /**
+     * This is a function that updates the tokens name for the tokens name if it is not defined
+     * @param tokenList - Represents the fetched token list from service API
+     */
+    async updateTokensName(tokenList) {
+        const { tokens } = this.state;
+
+        const newTokens = tokens.map((token) => {
+            const newToken = tokenList[token.address.toLowerCase()];
+          return (!token.name && newToken?.name) ? { ...token, name: newToken.name } : {...token};
+        });
+
+        this.update({ tokens: newTokens });
+    }
+
     /**
      * Detects whether or not a token is ERC-721 compatible.
      *
@@ -423,103 +442,35 @@ class TokensController extends base_controller_1.BaseController {
      */
     watchAsset(asset, type, interactingAddress) {
         return __awaiter(this, void 0, void 0, function* () {
+            if (type !== controller_utils_1.ERC20) {
+                throw new Error(`Asset of type ${type} not supported`);
+            }
             const { selectedAddress } = this.config;
             const suggestedAssetMeta = {
                 asset,
                 id: this._generateRandomId(),
-                status: SuggestedAssetStatus.pending,
                 time: Date.now(),
                 type,
                 interactingAddress: interactingAddress || selectedAddress,
             };
+            (0, assetsUtil_1.validateTokenToWatch)(asset);
+
+            yield this._requestApproval(suggestedAssetMeta);
+
+            let name;
             try {
-                switch (type) {
-                    case 'ERC20':
-                        (0, assetsUtil_1.validateTokenToWatch)(asset);
-                        break;
-                    default:
-                        throw new Error(`Asset of type ${type} not supported`);
-                }
-            }
-            catch (error) {
-                this.failSuggestedAsset(suggestedAssetMeta, error);
-                return Promise.reject(error);
+              name = yield this.getERC20TokenName(address);
+            } catch (error) {
+              name = undefined;
             }
-            const result = new Promise((resolve, reject) => {
-                this.hub.once(`${suggestedAssetMeta.id}:finished`, (meta) => {
-                    switch (meta.status) {
-                        case SuggestedAssetStatus.accepted:
-                            return resolve(meta.asset.address);
-                        case SuggestedAssetStatus.rejected:
-                            return reject(new Error('User rejected to watch the asset.'));
-                        case SuggestedAssetStatus.failed:
-                            return reject(new Error(meta.error.message));
-                        /* istanbul ignore next */
-                        default:
-                            return reject(new Error(`Unknown status: ${meta.status}`));
-                    }
-                });
+
+            yield this.addToken(asset.address, asset.symbol, asset.decimals, {
+              name,
+              image: asset.image,
+              interactingAddress: suggestedAssetMeta.interactingAddress,
             });
-            const { suggestedAssets } = this.state;
-            suggestedAssets.push(suggestedAssetMeta);
-            this.update({ suggestedAssets: [...suggestedAssets] });
-            this._requestApproval(suggestedAssetMeta);
-            return { result, suggestedAssetMeta };
         });
     }
-    /**
-     * Accepts to watch an asset and updates it's status and deletes the suggestedAsset from state,
-     * adding the asset to corresponding asset state. In this case ERC20 tokens.
-     * A `<suggestedAssetMeta.id>:finished` hub event is fired after accepted or failure.
-     *
-     * @param suggestedAssetID - The ID of the suggestedAsset to accept.
-     */
-    acceptWatchAsset(suggestedAssetID) {
-        return __awaiter(this, void 0, void 0, function* () {
-            const { selectedAddress } = this.config;
-            const { suggestedAssets } = this.state;
-            const index = suggestedAssets.findIndex(({ id }) => suggestedAssetID === id);
-            const suggestedAssetMeta = suggestedAssets[index];
-            try {
-                switch (suggestedAssetMeta.type) {
-                    case 'ERC20':
-                        const { address, symbol, decimals, image } = suggestedAssetMeta.asset;
-                        yield this.addToken(address, symbol, decimals, image, (suggestedAssetMeta === null || suggestedAssetMeta === void 0 ? void 0 : suggestedAssetMeta.interactingAddress) || selectedAddress);
-                        this._acceptApproval(suggestedAssetID);
-                        const acceptedSuggestedAssetMeta = Object.assign(Object.assign({}, suggestedAssetMeta), { status: SuggestedAssetStatus.accepted });
-                        this.hub.emit(`${suggestedAssetMeta.id}:finished`, acceptedSuggestedAssetMeta);
-                        break;
-                    default:
-                        throw new Error(`Asset of type ${suggestedAssetMeta.type} not supported`);
-                }
-            }
-            catch (error) {
-                this.failSuggestedAsset(suggestedAssetMeta, error);
-                this._rejectApproval(suggestedAssetID);
-            }
-            const newSuggestedAssets = suggestedAssets.filter(({ id }) => id !== suggestedAssetID);
-            this.update({ suggestedAssets: [...newSuggestedAssets] });
-        });
-    }
-    /**
-     * Rejects a watchAsset request based on its ID by setting its status to "rejected"
-     * and emitting a `<suggestedAssetMeta.id>:finished` hub event.
-     *
-     * @param suggestedAssetID - The ID of the suggestedAsset to accept.
-     */
-    rejectWatchAsset(suggestedAssetID) {
-        const { suggestedAssets } = this.state;
-        const index = suggestedAssets.findIndex(({ id }) => suggestedAssetID === id);
-        const suggestedAssetMeta = suggestedAssets[index];
-        if (!suggestedAssetMeta) {
-            return;
-        }
-        const rejectedSuggestedAssetMeta = Object.assign(Object.assign({}, suggestedAssetMeta), { status: SuggestedAssetStatus.rejected });
-        this.hub.emit(`${suggestedAssetMeta.id}:finished`, rejectedSuggestedAssetMeta);
-        const newSuggestedAssets = suggestedAssets.filter(({ id }) => id !== suggestedAssetID);
-        this.update({ suggestedAssets: [...newSuggestedAssets] });
-        this._rejectApproval(suggestedAssetID);
-    }
     /**
      * Takes a new tokens and ignoredTokens array for the current network/account combination
      * and returns new allTokens and allIgnoredTokens state to update to.
@@ -576,43 +527,26 @@ class TokensController extends base_controller_1.BaseController {
     clearIgnoredTokens() {
         this.update({ ignoredTokens: [], allIgnoredTokens: {} });
     }
+    // THIS PATCHED METHOD HAS ALREADY BEEN RELEASED IN VERSION 8.0.0 of @metamask/assets-controllers
     _requestApproval(suggestedAssetMeta) {
-        this.messagingSystem
-            .call('ApprovalController:addRequest', {
-            id: suggestedAssetMeta.id,
-            origin: controller_utils_1.ORIGIN_METAMASK,
-            type: controller_utils_1.ApprovalType.WatchAsset,
-            requestData: {
+        return __awaiter(this, void 0, void 0, function* () {
+            return this.messagingSystem.call('ApprovalController:addRequest', {
                 id: suggestedAssetMeta.id,
-                interactingAddress: suggestedAssetMeta.interactingAddress,
-                asset: {
-                    address: suggestedAssetMeta.asset.address,
-                    decimals: suggestedAssetMeta.asset.decimals,
-                    symbol: suggestedAssetMeta.asset.symbol,
-                    image: suggestedAssetMeta.asset.image || null,
+                origin: 'metamask',
+                type: 'wallet_watchAsset',
+                requestData: {
+                    id: suggestedAssetMeta.id,
+                    interactingAddress: suggestedAssetMeta.interactingAddress,
+                    asset: {
+                        address: suggestedAssetMeta.asset.address,
+                        decimals: suggestedAssetMeta.asset.decimals,
+                        symbol: suggestedAssetMeta.asset.symbol,
+                        image: suggestedAssetMeta.asset.image || null,
+                    },
                 },
-            },
-        }, true)
-            .catch(() => {
-            // Intentionally ignored as promise not currently used
+            }, true);
         });
     }
-    _acceptApproval(approvalRequestId) {
-        try {
-            this.messagingSystem.call('ApprovalController:acceptRequest', approvalRequestId);
-        }
-        catch (error) {
-            console.error('Failed to accept token watch approval request', error);
-        }
-    }
-    _rejectApproval(approvalRequestId) {
-        try {
-            this.messagingSystem.call('ApprovalController:rejectRequest', approvalRequestId, new Error('Rejected'));
-        }
-        catch (messageCallError) {
-            console.error('Failed to reject token watch approval request', messageCallError);
-        }
-    }
 }
 exports.TokensController = TokensController;
 exports.default = TokensController;
diff --git a/node_modules/@metamask/assets-controllers/dist/assetsUtil.d.ts b/node_modules/@metamask/assets-controllers/dist/assetsUtil.d.ts
index 1b69903..d45fe80 100644
--- a/node_modules/@metamask/assets-controllers/dist/assetsUtil.d.ts
+++ b/node_modules/@metamask/assets-controllers/dist/assetsUtil.d.ts
@@ -45,7 +45,8 @@ export declare enum SupportedTokenDetectionNetworks {
     mainnet = "1",
     bsc = "56",
     polygon = "137",
-    avax = "43114"
+    avax = "43114",
+    aurora = "1313161554"
 }
 /**
  * Check if token detection is enabled for certain networks.
diff --git a/node_modules/@metamask/assets-controllers/dist/assetsUtil.js b/node_modules/@metamask/assets-controllers/dist/assetsUtil.js
index 4b54e82..ecd2fdf 100644
--- a/node_modules/@metamask/assets-controllers/dist/assetsUtil.js
+++ b/node_modules/@metamask/assets-controllers/dist/assetsUtil.js
@@ -120,6 +120,7 @@ var SupportedTokenDetectionNetworks;
     SupportedTokenDetectionNetworks["bsc"] = "56";
     SupportedTokenDetectionNetworks["polygon"] = "137";
     SupportedTokenDetectionNetworks["avax"] = "43114";
+    SupportedTokenDetectionNetworks["aurora"] = "1313161554";
 })(SupportedTokenDetectionNetworks = exports.SupportedTokenDetectionNetworks || (exports.SupportedTokenDetectionNetworks = {}));
 /**
  * Check if token detection is enabled for certain networks.
@@ -225,4 +226,128 @@ function ethersBigNumberToBN(bigNumber) {
     return new ethereumjs_util_1.BN((0, ethereumjs_util_1.stripHexPrefix)(bigNumber.toHexString()), 'hex');
 }
 exports.ethersBigNumberToBN = ethersBigNumberToBN;
+/**
+ * Partitions a list of values into groups that are at most `batchSize` in
+ * length.
+ *
+ * @param values - The list of values.
+ * @param args - The remaining arguments.
+ * @param args.batchSize - The desired maximum number of values per batch.
+ * @returns The list of batches.
+ */
+function divideIntoBatches(values, { batchSize }) {
+    const batches = [];
+    for (let i = 0; i < values.length; i += batchSize) {
+        batches.push(values.slice(i, i + batchSize));
+    }
+    return batches;
+}
+exports.divideIntoBatches = divideIntoBatches;
+/**
+ * Constructs an object from processing batches of the given values
+ * sequentially.
+ *
+ * @param args - The arguments to this function.
+ * @param args.values - A list of values to iterate over.
+ * @param args.batchSize - The maximum number of values in each batch.
+ * @param args.eachBatch - A function to call for each batch. This function is
+ * similar to the function that `Array.prototype.reduce` takes, in that it
+ * receives the object that is being built, each batch in the list of batches
+ * and the index, and should return an updated version of the object.
+ * @param args.initialResult - The initial value of the final data structure,
+ * i.e., the value that will be fed into the first call of `eachBatch`.
+ * @returns The built object.
+ */
+function reduceInBatchesSerially({ values, batchSize, eachBatch, initialResult, }) {
+    return __awaiter(this, void 0, void 0, function* () {
+        const batches = divideIntoBatches(values, { batchSize });
+        let workingResult = initialResult;
+        for (const [index, batch] of batches.entries()) {
+            workingResult = yield eachBatch(workingResult, batch, index);
+        }
+        // There's no way around this — we have to assume that in the end, the result
+        // matches the intended type.
+        const finalResult = workingResult;
+        return finalResult;
+    });
+}
+exports.reduceInBatchesSerially = reduceInBatchesSerially;
+/**
+ * Maps an OpenSea V2 NFT to the V1 schema.
+ * @param nft - The V2 NFT to map.
+ * @returns The NFT in the V1 schema.
+ */
+function mapOpenSeaNftV2ToV1(nft) {
+    var _a;
+    return {
+        token_id: nft.identifier,
+        num_sales: null,
+        background_color: null,
+        image_url: (_a = nft.image_url) !== null && _a !== void 0 ? _a : null,
+        image_preview_url: null,
+        image_thumbnail_url: null,
+        image_original_url: null,
+        animation_url: null,
+        animation_original_url: null,
+        name: nft.name,
+        description: nft.description,
+        external_link: null,
+        asset_contract: {
+            address: nft.contract,
+            asset_contract_type: null,
+            created_date: null,
+            schema_name: nft.token_standard.toUpperCase(),
+            symbol: null,
+            total_supply: null,
+            description: nft.description,
+            external_link: null,
+            collection: {
+                name: nft.collection,
+                image_url: null,
+            },
+        },
+        creator: {
+            user: { username: '' },
+            profile_img_url: '',
+            address: '',
+        },
+        last_sale: null,
+    };
+}
+exports.mapOpenSeaNftV2ToV1 = mapOpenSeaNftV2ToV1;
+/**
+ * Maps an OpenSea V2 detailed NFT to the V1 schema.
+ * @param nft - The V2 detailed NFT to map.
+ * @returns The NFT in the V1 schema.
+ */
+function mapOpenSeaDetailedNftV2ToV1(nft) {
+    var _a;
+    const mapped = mapOpenSeaNftV2ToV1(nft);
+    return Object.assign(Object.assign({}, mapped), { animation_url: (_a = nft.animation_url) !== null && _a !== void 0 ? _a : null, creator: Object.assign(Object.assign({}, mapped.creator), { address: nft.creator }) });
+}
+exports.mapOpenSeaDetailedNftV2ToV1 = mapOpenSeaDetailedNftV2ToV1;
+/**
+ * Maps an OpenSea V2 contract to the V1 schema.
+ * @param contract - The v2 contract data.
+ * @param collection - The v2 collection data.
+ * @returns The contract in the v1 schema.
+ */
+function mapOpenSeaContractV2ToV1(contract, collection) {
+    var _a, _b, _c, _d, _e, _f, _g;
+    return {
+        address: contract.address,
+        asset_contract_type: null,
+        created_date: null,
+        schema_name: contract.contract_standard.toUpperCase(),
+        symbol: null,
+        total_supply: (_d = (_b = (_a = collection === null || collection === void 0 ? void 0 : collection.total_supply) === null || _a === void 0 ? void 0 : _a.toString()) !== null && _b !== void 0 ? _b : (_c = contract.total_supply) === null || _c === void 0 ? void 0 : _c.toString()) !== null && _d !== void 0 ? _d : null,
+        description: (_e = collection === null || collection === void 0 ? void 0 : collection.description) !== null && _e !== void 0 ? _e : null,
+        external_link: (_f = collection === null || collection === void 0 ? void 0 : collection.project_url) !== null && _f !== void 0 ? _f : null,
+        collection: {
+            name: (_g = collection === null || collection === void 0 ? void 0 : collection.name) !== null && _g !== void 0 ? _g : contract.name,
+            image_url: collection === null || collection === void 0 ? void 0 : collection.image_url,
+        },
+    };
+}
+exports.mapOpenSeaContractV2ToV1 = mapOpenSeaContractV2ToV1;
 //# sourceMappingURL=assetsUtil.js.map
\ No newline at end of file
diff --git a/node_modules/@metamask/assets-controllers/dist/index.d.ts b/node_modules/@metamask/assets-controllers/dist/index.d.ts
index 9526321..5f08fce 100644
--- a/node_modules/@metamask/assets-controllers/dist/index.d.ts
+++ b/node_modules/@metamask/assets-controllers/dist/index.d.ts
@@ -9,4 +9,5 @@ export * from './TokenListController';
 export * from './TokenRatesController';
 export * from './TokensController';
 export { isTokenDetectionSupportedForNetwork, formatIconUrlWithProxy, getFormattedIpfsUrl, } from './assetsUtil';
+export { CodefiTokenPricesServiceV2 } from './token-prices-service';
 //# sourceMappingURL=index.d.ts.map
\ No newline at end of file
diff --git a/node_modules/@metamask/assets-controllers/dist/index.js b/node_modules/@metamask/assets-controllers/dist/index.js
index d4d8682..96d7224 100644
--- a/node_modules/@metamask/assets-controllers/dist/index.js
+++ b/node_modules/@metamask/assets-controllers/dist/index.js
@@ -29,4 +29,6 @@ var assetsUtil_1 = require("./assetsUtil");
 Object.defineProperty(exports, "isTokenDetectionSupportedForNetwork", { enumerable: true, get: function () { return assetsUtil_1.isTokenDetectionSupportedForNetwork; } });
 Object.defineProperty(exports, "formatIconUrlWithProxy", { enumerable: true, get: function () { return assetsUtil_1.formatIconUrlWithProxy; } });
 Object.defineProperty(exports, "getFormattedIpfsUrl", { enumerable: true, get: function () { return assetsUtil_1.getFormattedIpfsUrl; } });
+var token_prices_service_1 = require("./token-prices-service");
+Object.defineProperty(exports, "CodefiTokenPricesServiceV2", { enumerable: true, get: function () { return token_prices_service_1.CodefiTokenPricesServiceV2; } });
 //# sourceMappingURL=index.js.map
\ No newline at end of file
diff --git a/node_modules/@metamask/assets-controllers/dist/index.js.map b/node_modules/@metamask/assets-controllers/dist/index.js.map
index ea0eaab..e528b48 100644
--- a/node_modules/@metamask/assets-controllers/dist/index.js.map
+++ b/node_modules/@metamask/assets-controllers/dist/index.js.map
@@ -1 +1 @@
-{"version":3,"file":"index.js","sourceRoot":"","sources":["../src/index.ts"],"names":[],"mappings":";;;;;;;;;;;;;;;;;AAAA,6DAA2C;AAC3C,6DAA2C;AAC3C,2DAAyC;AACzC,kDAAgC;AAChC,2DAAyC;AACzC,4DAA0C;AAC1C,6DAA2C;AAC3C,wDAAsC;AACtC,yDAAuC;AACvC,qDAAmC;AACnC,2CAIsB;AAHpB,iIAAA,mCAAmC,OAAA;AACnC,oHAAA,sBAAsB,OAAA;AACtB,iHAAA,mBAAmB,OAAA","sourcesContent":["export * from './AccountTrackerController';\nexport * from './AssetsContractController';\nexport * from './CurrencyRateController';\nexport * from './NftController';\nexport * from './NftDetectionController';\nexport * from './TokenBalancesController';\nexport * from './TokenDetectionController';\nexport * from './TokenListController';\nexport * from './TokenRatesController';\nexport * from './TokensController';\nexport {\n  isTokenDetectionSupportedForNetwork,\n  formatIconUrlWithProxy,\n  getFormattedIpfsUrl,\n} from './assetsUtil';\n"]}
\ No newline at end of file
+{"version":3,"file":"index.js","sourceRoot":"","sources":["../src/index.ts"],"names":[],"mappings":";;;;;;;;;;;;;;;;;AAAA,6DAA2C;AAC3C,6DAA2C;AAC3C,2DAAyC;AACzC,kDAAgC;AAChC,2DAAyC;AACzC,4DAA0C;AAC1C,6DAA2C;AAC3C,wDAAsC;AACtC,yDAAuC;AACvC,qDAAmC;AACnC,2CAIsB;AAHpB,iIAAA,mCAAmC,OAAA;AACnC,oHAAA,sBAAsB,OAAA;AACtB,iHAAA,mBAAmB,OAAA","sourcesContent":["export * from './AccountTrackerController';\nexport * from './AssetsContractController';\nexport * from './CurrencyRateController';\nexport * from './NftController';\nexport * from './NftDetectionController';\nexport * from './TokenBalancesController';\nexport * from './TokenDetectionController';\nexport * from './TokenListController';\nexport * from './TokenRatesController';\nexport * from './TokensController';\nexport {\n  isTokenDetectionSupportedForNetwork,\n  formatIconUrlWithProxy,\n  getFormattedIpfsUrl,\n} from './assetsUtil';\nexport { CodefiTokenPricesServiceV2 } from './token-prices-service';\n"]}
\ No newline at end of file
diff --git a/node_modules/@metamask/assets-controllers/dist/token-prices-service/abstract-token-prices-service.d.ts b/node_modules/@metamask/assets-controllers/dist/token-prices-service/abstract-token-prices-service.d.ts
new file mode 100644
index 0000000..7d4d0eb
--- /dev/null
+++ b/node_modules/@metamask/assets-controllers/dist/token-prices-service/abstract-token-prices-service.d.ts
@@ -0,0 +1,62 @@
+import type { Hex } from '@metamask/utils';
+/**
+ * Represents the price of a token in a currency.
+ */
+export declare type TokenPrice<TokenAddress extends Hex, Currency extends string> = {
+    tokenAddress: TokenAddress;
+    value: number;
+    currency: Currency;
+};
+/**
+ * A map of token address to its price.
+ */
+export declare type TokenPricesByTokenAddress<TokenAddress extends Hex, Currency extends string> = {
+    [A in TokenAddress]: TokenPrice<A, Currency>;
+};
+/**
+ * An ideal token prices service. All implementations must confirm to this
+ * interface.
+ *
+ * @template ChainId - A type union of valid arguments for the `chainId`
+ * argument to `fetchTokenPrices`.
+ * @template TokenAddress - A type union of all token addresses. The reason this
+ * type parameter exists is so that we can guarantee that same addresses that
+ * `fetchTokenPrices` receives are the same addresses that shown up in the
+ * return value.
+ * @template Currency - A type union of valid arguments for the `currency`
+ * argument to `fetchTokenPrices`.
+ */
+export declare type AbstractTokenPricesService<ChainId extends Hex = Hex, TokenAddress extends Hex = Hex, Currency extends string = string> = {
+    /**
+     * Retrieves prices in the given currency for the tokens identified by the
+     * given addresses which are expected to live on the given chain.
+     *
+     * @param args - The arguments to this function.
+     * @param args.chainId - An EIP-155 chain ID.
+     * @param args.tokenAddresses - Addresses for tokens that live on the chain.
+     * @param args.currency - The desired currency of the token prices.
+     * @returns The prices for the requested tokens.
+     */
+    fetchTokenPrices({ chainId, tokenAddresses, currency, }: {
+        chainId: ChainId;
+        tokenAddresses: TokenAddress[];
+        currency: Currency;
+    }): Promise<TokenPricesByTokenAddress<TokenAddress, Currency>>;
+    /**
+     * Type guard for whether the API can return token prices for the given chain
+     * ID.
+     *
+     * @param chainId - The chain ID to check.
+     * @returns True if the API supports the chain ID, false otherwise.
+     */
+    validateChainIdSupported(chainId: unknown): chainId is ChainId;
+    /**
+     * Type guard for whether the API can return token prices in the given
+     * currency.
+     *
+     * @param currency - The currency to check.
+     * @returns True if the API supports the currency, false otherwise.
+     */
+    validateCurrencySupported(currency: unknown): currency is Currency;
+};
+//# sourceMappingURL=abstract-token-prices-service.d.ts.map
\ No newline at end of file
diff --git a/node_modules/@metamask/assets-controllers/dist/token-prices-service/abstract-token-prices-service.d.ts.map b/node_modules/@metamask/assets-controllers/dist/token-prices-service/abstract-token-prices-service.d.ts.map
new file mode 100644
index 0000000..4d99cdf
--- /dev/null
+++ b/node_modules/@metamask/assets-controllers/dist/token-prices-service/abstract-token-prices-service.d.ts.map
@@ -0,0 +1 @@
+{"version":3,"file":"abstract-token-prices-service.d.ts","sourceRoot":"","sources":["../../src/token-prices-service/abstract-token-prices-service.ts"],"names":[],"mappings":"AAAA,OAAO,KAAK,EAAE,GAAG,EAAE,MAAM,iBAAiB,CAAC;AAE3C;;GAEG;AACH,oBAAY,UAAU,CAAC,YAAY,SAAS,GAAG,EAAE,QAAQ,SAAS,MAAM,IAAI;IAC1E,YAAY,EAAE,YAAY,CAAC;IAC3B,KAAK,EAAE,MAAM,CAAC;IACd,QAAQ,EAAE,QAAQ,CAAC;CACpB,CAAC;AAEF;;GAEG;AACH,oBAAY,yBAAyB,CACnC,YAAY,SAAS,GAAG,EACxB,QAAQ,SAAS,MAAM,IACrB;KACD,CAAC,IAAI,YAAY,GAAG,UAAU,CAAC,CAAC,EAAE,QAAQ,CAAC;CAC7C,CAAC;AAEF;;;;;;;;;;;;GAYG;AACH,oBAAY,0BAA0B,CACpC,OAAO,SAAS,GAAG,GAAG,GAAG,EACzB,YAAY,SAAS,GAAG,GAAG,GAAG,EAC9B,QAAQ,SAAS,MAAM,GAAG,MAAM,IAC9B;IACF;;;;;;;;;OASG;IACH,gBAAgB,CAAC,EACf,OAAO,EACP,cAAc,EACd,QAAQ,GACT,EAAE;QACD,OAAO,EAAE,OAAO,CAAC;QACjB,cAAc,EAAE,YAAY,EAAE,CAAC;QAC/B,QAAQ,EAAE,QAAQ,CAAC;KACpB,GAAG,OAAO,CAAC,yBAAyB,CAAC,YAAY,EAAE,QAAQ,CAAC,CAAC,CAAC;IAE/D;;;;;;OAMG;IACH,wBAAwB,CAAC,OAAO,EAAE,OAAO,GAAG,OAAO,IAAI,OAAO,CAAC;IAE/D;;;;;;OAMG;IACH,yBAAyB,CAAC,QAAQ,EAAE,OAAO,GAAG,QAAQ,IAAI,QAAQ,CAAC;CACpE,CAAC"}
\ No newline at end of file
diff --git a/node_modules/@metamask/assets-controllers/dist/token-prices-service/abstract-token-prices-service.js b/node_modules/@metamask/assets-controllers/dist/token-prices-service/abstract-token-prices-service.js
new file mode 100644
index 0000000..6b79d8f
--- /dev/null
+++ b/node_modules/@metamask/assets-controllers/dist/token-prices-service/abstract-token-prices-service.js
@@ -0,0 +1,3 @@
+"use strict";
+Object.defineProperty(exports, "__esModule", { value: true });
+//# sourceMappingURL=abstract-token-prices-service.js.map
\ No newline at end of file
diff --git a/node_modules/@metamask/assets-controllers/dist/token-prices-service/abstract-token-prices-service.js.map b/node_modules/@metamask/assets-controllers/dist/token-prices-service/abstract-token-prices-service.js.map
new file mode 100644
index 0000000..178484b
--- /dev/null
+++ b/node_modules/@metamask/assets-controllers/dist/token-prices-service/abstract-token-prices-service.js.map
@@ -0,0 +1 @@
+{"version":3,"file":"abstract-token-prices-service.js","sourceRoot":"","sources":["../../src/token-prices-service/abstract-token-prices-service.ts"],"names":[],"mappings":"","sourcesContent":["import type { Hex } from '@metamask/utils';\n\n/**\n * Represents the price of a token in a currency.\n */\nexport type TokenPrice<TokenAddress extends Hex, Currency extends string> = {\n  tokenAddress: TokenAddress;\n  value: number;\n  currency: Currency;\n};\n\n/**\n * A map of token address to its price.\n */\nexport type TokenPricesByTokenAddress<\n  TokenAddress extends Hex,\n  Currency extends string,\n> = {\n  [A in TokenAddress]: TokenPrice<A, Currency>;\n};\n\n/**\n * An ideal token prices service. All implementations must confirm to this\n * interface.\n *\n * @template ChainId - A type union of valid arguments for the `chainId`\n * argument to `fetchTokenPrices`.\n * @template TokenAddress - A type union of all token addresses. The reason this\n * type parameter exists is so that we can guarantee that same addresses that\n * `fetchTokenPrices` receives are the same addresses that shown up in the\n * return value.\n * @template Currency - A type union of valid arguments for the `currency`\n * argument to `fetchTokenPrices`.\n */\nexport type AbstractTokenPricesService<\n  ChainId extends Hex = Hex,\n  TokenAddress extends Hex = Hex,\n  Currency extends string = string,\n> = {\n  /**\n   * Retrieves prices in the given currency for the tokens identified by the\n   * given addresses which are expected to live on the given chain.\n   *\n   * @param args - The arguments to this function.\n   * @param args.chainId - An EIP-155 chain ID.\n   * @param args.tokenAddresses - Addresses for tokens that live on the chain.\n   * @param args.currency - The desired currency of the token prices.\n   * @returns The prices for the requested tokens.\n   */\n  fetchTokenPrices({\n    chainId,\n    tokenAddresses,\n    currency,\n  }: {\n    chainId: ChainId;\n    tokenAddresses: TokenAddress[];\n    currency: Currency;\n  }): Promise<TokenPricesByTokenAddress<TokenAddress, Currency>>;\n\n  /**\n   * Type guard for whether the API can return token prices for the given chain\n   * ID.\n   *\n   * @param chainId - The chain ID to check.\n   * @returns True if the API supports the chain ID, false otherwise.\n   */\n  validateChainIdSupported(chainId: unknown): chainId is ChainId;\n\n  /**\n   * Type guard for whether the API can return token prices in the given\n   * currency.\n   *\n   * @param currency - The currency to check.\n   * @returns True if the API supports the currency, false otherwise.\n   */\n  validateCurrencySupported(currency: unknown): currency is Currency;\n};\n"]}
\ No newline at end of file
diff --git a/node_modules/@metamask/assets-controllers/dist/token-prices-service/codefi-v2.d.ts b/node_modules/@metamask/assets-controllers/dist/token-prices-service/codefi-v2.d.ts
new file mode 100644
index 0000000..dbae7a1
--- /dev/null
+++ b/node_modules/@metamask/assets-controllers/dist/token-prices-service/codefi-v2.d.ts
@@ -0,0 +1,80 @@
+import type { Hex } from '@metamask/utils';
+import type { AbstractTokenPricesService, TokenPricesByTokenAddress } from './abstract-token-prices-service';
+/**
+ * The list of currencies that can be supplied as the `vsCurrency` parameter to
+ * the `/spot-prices` endpoint, in lowercase form.
+ */
+export declare const SUPPORTED_CURRENCIES: readonly ["btc", "eth", "ltc", "bch", "bnb", "eos", "xrp", "xlm", "link", "dot", "yfi", "usd", "aed", "ars", "aud", "bdt", "bhd", "bmd", "brl", "cad", "chf", "clp", "cny", "czk", "dkk", "eur", "gbp", "hkd", "huf", "idr", "ils", "inr", "jpy", "krw", "kwd", "lkr", "mmk", "mxn", "myr", "ngn", "nok", "nzd", "php", "pkr", "pln", "rub", "sar", "sek", "sgd", "thb", "try", "twd", "uah", "vef", "vnd", "zar", "xdr", "xag", "xau", "bits", "sats"];
+/**
+ * A currency that can be supplied as the `vsCurrency` parameter to
+ * the `/spot-prices` endpoint. Covers both uppercase and lowercase versions.
+ */
+declare type SupportedCurrency = (typeof SUPPORTED_CURRENCIES)[number] | Uppercase<(typeof SUPPORTED_CURRENCIES)[number]>;
+/**
+ * The list of chain IDs that can be supplied in the URL for the `/spot-prices`
+ * endpoint, but in hexadecimal form (for consistency with how we represent
+ * chain IDs in other places).
+ */
+export declare const SUPPORTED_CHAIN_IDS: readonly ["0x1", "0xa", "0x19", "0x38", "0x39", "0x42", "0x46", "0x52", "0x58", "0x64", "0x6a", "0x7a", "0x80", "0x89", "0xfa", "0x120", "0x141", "0x144", "0x169", "0x440", "0x504", "0x505", "0x2105", "0x2107", "0x2710", "0xa4b1", "0xa4ec", "0xa516", "0xa86a", "0x518af", "0x4e454152", "0x63564c40"];
+/**
+ * A chain ID that can be supplied in the URL for the `/spot-prices` endpoint,
+ * but in hexadecimal form (for consistency with how we represent chain IDs in
+ * other places).
+ */
+declare type SupportedChainId = (typeof SUPPORTED_CHAIN_IDS)[number];
+/**
+ * This version of the token prices service uses V2 of the Codefi Price API to
+ * fetch token prices.
+ */
+export declare class CodefiTokenPricesServiceV2 implements AbstractTokenPricesService<SupportedChainId, Hex, SupportedCurrency> {
+    #private;
+    /**
+     * Construct a Codefi Token Price Service.
+     *
+     * @param options - Constructor options
+     * @param options.retries - Number of retry attempts for each token price update.
+     * @param options.maximumConsecutiveFailures - The maximum number of consecutive failures
+     * allowed before breaking the circuit and pausing further updates.
+     * @param options.circuitBreakDuration - The amount of time to wait when the circuit breaks
+     * from too many consecutive failures.
+     */
+    constructor({ retries, maximumConsecutiveFailures, circuitBreakDuration, }?: {
+        retries?: number;
+        maximumConsecutiveFailures?: number;
+        circuitBreakDuration?: number;
+    });
+    /**
+     * Retrieves prices in the given currency for the tokens identified by the
+     * given addresses which are expected to live on the given chain.
+     *
+     * @param args - The arguments to function.
+     * @param args.chainId - An EIP-155 chain ID.
+     * @param args.tokenAddresses - Addresses for tokens that live on the chain.
+     * @param args.currency - The desired currency of the token prices.
+     * @returns The prices for the requested tokens.
+     */
+    fetchTokenPrices({ chainId, tokenAddresses, currency, }: {
+        chainId: SupportedChainId;
+        tokenAddresses: Hex[];
+        currency: SupportedCurrency;
+    }): Promise<TokenPricesByTokenAddress<Hex, SupportedCurrency>>;
+    /**
+     * Type guard for whether the API can return token prices for the given chain
+     * ID.
+     *
+     * @param chainId - The chain ID to check.
+     * @returns True if the API supports the chain ID, false otherwise.
+     */
+    validateChainIdSupported(chainId: unknown): chainId is SupportedChainId;
+    /**
+     * Type guard for whether the API can return token prices in the given
+     * currency.
+     *
+     * @param currency - The currency to check. If a string, can be either
+     * lowercase or uppercase.
+     * @returns True if the API supports the currency, false otherwise.
+     */
+    validateCurrencySupported(currency: unknown): currency is SupportedCurrency;
+}
+export {};
+//# sourceMappingURL=codefi-v2.d.ts.map
\ No newline at end of file
diff --git a/node_modules/@metamask/assets-controllers/dist/token-prices-service/codefi-v2.d.ts.map b/node_modules/@metamask/assets-controllers/dist/token-prices-service/codefi-v2.d.ts.map
new file mode 100644
index 0000000..c8c9c66
--- /dev/null
+++ b/node_modules/@metamask/assets-controllers/dist/token-prices-service/codefi-v2.d.ts.map
@@ -0,0 +1 @@
+{"version":3,"file":"codefi-v2.d.ts","sourceRoot":"","sources":["../../src/token-prices-service/codefi-v2.ts"],"names":[],"mappings":"AACA,OAAO,KAAK,EAAE,GAAG,EAAE,MAAM,iBAAiB,CAAC;AAY3C,OAAO,KAAK,EACV,0BAA0B,EAE1B,yBAAyB,EAC1B,MAAM,iCAAiC,CAAC;AAUzC;;;GAGG;AACH,eAAO,MAAM,oBAAoB,ybA2HvB,CAAC;AAEX;;;GAGG;AACH,aAAK,iBAAiB,GAClB,CAAC,OAAO,oBAAoB,CAAC,CAAC,MAAM,CAAC,GACrC,SAAS,CAAC,CAAC,OAAO,oBAAoB,CAAC,CAAC,MAAM,CAAC,CAAC,CAAC;AAErD;;;;GAIG;AACH,eAAO,MAAM,mBAAmB,6SAkEtB,CAAC;AAEX;;;;GAIG;AACH,aAAK,gBAAgB,GAAG,CAAC,OAAO,mBAAmB,CAAC,CAAC,MAAM,CAAC,CAAC;AAY7D;;;GAGG;AACH,qBAAa,0BACX,YACE,0BAA0B,CAAC,gBAAgB,EAAE,GAAG,EAAE,iBAAiB,CAAC;;IAItE;;;;;;;;;OASG;gBACS,EACV,OAAqC,EACrC,0BAAyE,EACzE,oBAAqC,GACtC,GAAE;QACD,OAAO,CAAC,EAAE,MAAM,CAAC;QACjB,0BAA0B,CAAC,EAAE,MAAM,CAAC;QACpC,oBAAoB,CAAC,EAAE,MAAM,CAAC;KAC1B;IAcN;;;;;;;;;OASG;IACG,gBAAgB,CAAC,EACrB,OAAO,EACP,cAAc,EACd,QAAQ,GACT,EAAE;QACD,OAAO,EAAE,gBAAgB,CAAC;QAC1B,cAAc,EAAE,GAAG,EAAE,CAAC;QACtB,QAAQ,EAAE,iBAAiB,CAAC;KAC7B,GAAG,OAAO,CAAC,yBAAyB,CAAC,GAAG,EAAE,iBAAiB,CAAC,CAAC;IAiD9D;;;;;;OAMG;IACH,wBAAwB,CAAC,OAAO,EAAE,OAAO,GAAG,OAAO,IAAI,gBAAgB;IAKvE;;;;;;;OAOG;IACH,yBAAyB,CAAC,QAAQ,EAAE,OAAO,GAAG,QAAQ,IAAI,iBAAiB;CAO5E"}
\ No newline at end of file
diff --git a/node_modules/@metamask/assets-controllers/dist/token-prices-service/codefi-v2.js b/node_modules/@metamask/assets-controllers/dist/token-prices-service/codefi-v2.js
new file mode 100644
index 0000000..0bbe39a
--- /dev/null
+++ b/node_modules/@metamask/assets-controllers/dist/token-prices-service/codefi-v2.js
@@ -0,0 +1,325 @@
+"use strict";
+var __awaiter = (this && this.__awaiter) || function (thisArg, _arguments, P, generator) {
+    function adopt(value) { return value instanceof P ? value : new P(function (resolve) { resolve(value); }); }
+    return new (P || (P = Promise))(function (resolve, reject) {
+        function fulfilled(value) { try { step(generator.next(value)); } catch (e) { reject(e); } }
+        function rejected(value) { try { step(generator["throw"](value)); } catch (e) { reject(e); } }
+        function step(result) { result.done ? resolve(result.value) : adopt(result.value).then(fulfilled, rejected); }
+        step((generator = generator.apply(thisArg, _arguments || [])).next());
+    });
+};
+var __classPrivateFieldSet = (this && this.__classPrivateFieldSet) || function (receiver, state, value, kind, f) {
+    if (kind === "m") throw new TypeError("Private method is not writable");
+    if (kind === "a" && !f) throw new TypeError("Private accessor was defined without a setter");
+    if (typeof state === "function" ? receiver !== state || !f : !state.has(receiver)) throw new TypeError("Cannot write private member to an object whose class did not declare it");
+    return (kind === "a" ? f.call(receiver, value) : f ? f.value = value : state.set(receiver, value)), value;
+};
+var __classPrivateFieldGet = (this && this.__classPrivateFieldGet) || function (receiver, state, kind, f) {
+    if (kind === "a" && !f) throw new TypeError("Private accessor was defined without a getter");
+    if (typeof state === "function" ? receiver !== state || !f : !state.has(receiver)) throw new TypeError("Cannot read private member from an object whose class did not declare it");
+    return kind === "m" ? f : kind === "a" ? f.call(receiver) : f ? f.value : state.get(receiver);
+};
+var _CodefiTokenPricesServiceV2_tokenPricePolicy;
+Object.defineProperty(exports, "__esModule", { value: true });
+exports.CodefiTokenPricesServiceV2 = exports.SUPPORTED_CHAIN_IDS = exports.SUPPORTED_CURRENCIES = void 0;
+const controller_utils_1 = require("@metamask/controller-utils");
+const utils_1 = require("@metamask/utils");
+const cockatiel_1 = require("cockatiel");
+/**
+ * The list of currencies that can be supplied as the `vsCurrency` parameter to
+ * the `/spot-prices` endpoint, in lowercase form.
+ */
+exports.SUPPORTED_CURRENCIES = [
+    // Bitcoin
+    'btc',
+    // Ether
+    'eth',
+    // Litecoin
+    'ltc',
+    // Bitcoin Cash
+    'bch',
+    // Binance Coin
+    'bnb',
+    // EOS
+    'eos',
+    // XRP
+    'xrp',
+    // Lumens
+    'xlm',
+    // Chainlink
+    'link',
+    // Polkadot
+    'dot',
+    // Yearn.finance
+    'yfi',
+    // US Dollar
+    'usd',
+    // United Arab Emirates Dirham
+    'aed',
+    // Argentine Peso
+    'ars',
+    // Australian Dollar
+    'aud',
+    // Bangladeshi Taka
+    'bdt',
+    // Bahraini Dinar
+    'bhd',
+    // Bermudian Dollar
+    'bmd',
+    // Brazil Real
+    'brl',
+    // Canadian Dollar
+    'cad',
+    // Swiss Franc
+    'chf',
+    // Chilean Peso
+    'clp',
+    // Chinese Yuan
+    'cny',
+    // Czech Koruna
+    'czk',
+    // Danish Krone
+    'dkk',
+    // Euro
+    'eur',
+    // British Pound Sterling
+    'gbp',
+    // Hong Kong Dollar
+    'hkd',
+    // Hungarian Forint
+    'huf',
+    // Indonesian Rupiah
+    'idr',
+    // Israeli New Shekel
+    'ils',
+    // Indian Rupee
+    'inr',
+    // Japanese Yen
+    'jpy',
+    // South Korean Won
+    'krw',
+    // Kuwaiti Dinar
+    'kwd',
+    // Sri Lankan Rupee
+    'lkr',
+    // Burmese Kyat
+    'mmk',
+    // Mexican Peso
+    'mxn',
+    // Malaysian Ringgit
+    'myr',
+    // Nigerian Naira
+    'ngn',
+    // Norwegian Krone
+    'nok',
+    // New Zealand Dollar
+    'nzd',
+    // Philippine Peso
+    'php',
+    // Pakistani Rupee
+    'pkr',
+    // Polish Zloty
+    'pln',
+    // Russian Ruble
+    'rub',
+    // Saudi Riyal
+    'sar',
+    // Swedish Krona
+    'sek',
+    // Singapore Dollar
+    'sgd',
+    // Thai Baht
+    'thb',
+    // Turkish Lira
+    'try',
+    // New Taiwan Dollar
+    'twd',
+    // Ukrainian hryvnia
+    'uah',
+    // Venezuelan bolívar fuerte
+    'vef',
+    // Vietnamese đồng
+    'vnd',
+    // South African Rand
+    'zar',
+    // IMF Special Drawing Rights
+    'xdr',
+    // Silver - Troy Ounce
+    'xag',
+    // Gold - Troy Ounce
+    'xau',
+    // Bits
+    'bits',
+    // Satoshi
+    'sats',
+];
+/**
+ * The list of chain IDs that can be supplied in the URL for the `/spot-prices`
+ * endpoint, but in decimal form (for consistency with how we represent
+ * chain IDs in other places).
+ */
+exports.SUPPORTED_CHAIN_IDS = [
+    // Ethereum Mainnet
+    '1',
+    // OP Mainnet
+    '10',
+    // Cronos Mainnet
+    '25',
+    // BNB Smart Chain Mainnet
+    '56',
+    // Syscoin Mainnet
+    '57',
+    // OKXChain Mainnet
+    '66',
+    // Hoo Smart Chain
+    '70',
+    // Meter Mainnet
+    '82',
+    // TomoChain
+    '88',
+    // Gnosis
+    '100',
+    // Velas EVM Mainnet
+    '106',
+    // Fuse Mainnet
+    '122',
+    // Huobi ECO Chain Mainnet
+    '128',
+    // Polygon Mainnet
+    '137',
+    // Fantom Opera
+    '250',
+    // Boba Network
+    '288',
+    // KCC Mainnet
+    '321',
+    // zkSync Era Mainnet
+    '328',
+    // Theta Mainnet
+    '361',
+    // Metis Andromeda Mainnet
+    '1088',
+    // Moonbeam
+    '1284',
+    // Moonriver
+    '1285',
+    // Base
+    '8453',
+    // Shiden
+    '336',
+    // Smart Bitcoin Cash
+    '10000',
+    // Arbitrum One
+    '42161',
+    // Celo Mainnet
+    '42220',
+    // Oasis Emerald
+    '42294',
+    // Avalanche C-Chain
+    '43114',
+    // Polis Mainnet
+    '535824',
+    // Aurora Mainnet
+    '1313161554',
+    // Harmony Mainnet Shard 0
+    '1666600000',
+];
+/**
+ * All requests to V2 of the Price API start with this.
+ */
+const BASE_URL = 'https://price-api.metafi.codefi.network/v2';
+const DEFAULT_TOKEN_PRICE_RETRIES = 3;
+// Each update attempt will result (1 + retries) calls if the server is down
+const DEFAULT_TOKEN_PRICE_MAX_CONSECUTIVE_FAILURES = (1 + DEFAULT_TOKEN_PRICE_RETRIES) * 3;
+/**
+ * This version of the token prices service uses V2 of the Codefi Price API to
+ * fetch token prices.
+ */
+class CodefiTokenPricesServiceV2 {
+    /**
+     * Construct a Codefi Token Price Service.
+     *
+     * @param options - Constructor options
+     * @param options.retries - Number of retry attempts for each token price update.
+     * @param options.maximumConsecutiveFailures - The maximum number of consecutive failures
+     * allowed before breaking the circuit and pausing further updates.
+     * @param options.circuitBreakDuration - The amount of time to wait when the circuit breaks
+     * from too many consecutive failures.
+     */
+    constructor({ retries = DEFAULT_TOKEN_PRICE_RETRIES, maximumConsecutiveFailures = DEFAULT_TOKEN_PRICE_MAX_CONSECUTIVE_FAILURES, circuitBreakDuration = 30 * 60 * 1000, } = {}) {
+        _CodefiTokenPricesServiceV2_tokenPricePolicy.set(this, void 0);
+        // Construct a policy that will retry each update, and halt further updates
+        // for a certain period after too many consecutive failures.
+        const retryPolicy = (0, cockatiel_1.retry)(cockatiel_1.handleAll, {
+            maxAttempts: retries,
+            backoff: new cockatiel_1.ExponentialBackoff(),
+        });
+        const circuitBreakerPolicy = (0, cockatiel_1.circuitBreaker)(cockatiel_1.handleAll, {
+            halfOpenAfter: circuitBreakDuration,
+            breaker: new cockatiel_1.ConsecutiveBreaker(maximumConsecutiveFailures),
+        });
+        __classPrivateFieldSet(this, _CodefiTokenPricesServiceV2_tokenPricePolicy, (0, cockatiel_1.wrap)(retryPolicy, circuitBreakerPolicy), "f");
+    }
+    /**
+     * Retrieves prices in the given currency for the tokens identified by the
+     * given addresses which are expected to live on the given chain.
+     *
+     * @param args - The arguments to function.
+     * @param args.chainId - An EIP-155 chain ID.
+     * @param args.tokenAddresses - Addresses for tokens that live on the chain.
+     * @param args.currency - The desired currency of the token prices.
+     * @returns The prices for the requested tokens.
+     */
+    fetchTokenPrices({ chainId, tokenAddresses, currency, }) {
+        return __awaiter(this, void 0, void 0, function* () {
+            const url = new URL(`${BASE_URL}/chains/${chainId}/spot-prices`);
+            url.searchParams.append('tokenAddresses', tokenAddresses.join(','));
+            url.searchParams.append('vsCurrency', currency);
+            const pricesByCurrencyByTokenAddress = yield __classPrivateFieldGet(this, _CodefiTokenPricesServiceV2_tokenPricePolicy, "f").execute(() => (0, controller_utils_1.handleFetch)(url));
+            return tokenAddresses.reduce((obj, tokenAddress) => {
+                var _a;
+                // The Price API lowercases both currency and token addresses, so we have
+                // to keep track of them and make sure we return the original versions.
+                const lowercasedTokenAddress = tokenAddress.toLowerCase();
+                const lowercasedCurrency = currency.toLowerCase();
+                const price = (_a = pricesByCurrencyByTokenAddress[lowercasedTokenAddress]) === null || _a === void 0 ? void 0 : _a[lowercasedCurrency];
+                if (!price) {
+                    throw new Error(`Could not find price for "${tokenAddress}" in "${currency}"`);
+                }
+                const tokenPrice = {
+                    tokenAddress,
+                    value: price,
+                    currency,
+                };
+                return Object.assign(Object.assign({}, obj), { [tokenAddress]: tokenPrice });
+            }, {});
+        });
+    }
+    /**
+     * Type guard for whether the API can return token prices for the given chain
+     * ID.
+     *
+     * @param chainId - The chain ID to check.
+     * @returns True if the API supports the chain ID, false otherwise.
+     */
+    validateChainIdSupported(chainId) {
+        const supportedChainIds = exports.SUPPORTED_CHAIN_IDS;
+        return typeof chainId === 'string' && supportedChainIds.includes(chainId);
+    }
+    /**
+     * Type guard for whether the API can return token prices in the given
+     * currency.
+     *
+     * @param currency - The currency to check. If a string, can be either
+     * lowercase or uppercase.
+     * @returns True if the API supports the currency, false otherwise.
+     */
+    validateCurrencySupported(currency) {
+        const supportedCurrencies = exports.SUPPORTED_CURRENCIES;
+        return (typeof currency === 'string' &&
+            supportedCurrencies.includes(currency.toLowerCase()));
+    }
+}
+exports.CodefiTokenPricesServiceV2 = CodefiTokenPricesServiceV2;
+_CodefiTokenPricesServiceV2_tokenPricePolicy = new WeakMap();
+//# sourceMappingURL=codefi-v2.js.map
\ No newline at end of file
diff --git a/node_modules/@metamask/assets-controllers/dist/token-prices-service/codefi-v2.js.map b/node_modules/@metamask/assets-controllers/dist/token-prices-service/codefi-v2.js.map
new file mode 100644
index 0000000..02039c6
--- /dev/null
+++ b/node_modules/@metamask/assets-controllers/dist/token-prices-service/codefi-v2.js.map
@@ -0,0 +1 @@
+{"version":3,"file":"codefi-v2.js","sourceRoot":"","sources":["../../src/token-prices-service/codefi-v2.ts"],"names":[],"mappings":";;;;;;;;;;;;;;;;;;;;;;;;AAAA,iEAAyD;AAEzD,2CAA8C;AAC9C,yCAQmB;AAgBnB;;;GAGG;AACU,QAAA,oBAAoB,GAAG;IAClC,UAAU;IACV,KAAK;IACL,QAAQ;IACR,KAAK;IACL,WAAW;IACX,KAAK;IACL,eAAe;IACf,KAAK;IACL,eAAe;IACf,KAAK;IACL,MAAM;IACN,KAAK;IACL,MAAM;IACN,KAAK;IACL,SAAS;IACT,KAAK;IACL,YAAY;IACZ,MAAM;IACN,WAAW;IACX,KAAK;IACL,gBAAgB;IAChB,KAAK;IACL,YAAY;IACZ,KAAK;IACL,8BAA8B;IAC9B,KAAK;IACL,iBAAiB;IACjB,KAAK;IACL,oBAAoB;IACpB,KAAK;IACL,mBAAmB;IACnB,KAAK;IACL,iBAAiB;IACjB,KAAK;IACL,mBAAmB;IACnB,KAAK;IACL,cAAc;IACd,KAAK;IACL,kBAAkB;IAClB,KAAK;IACL,cAAc;IACd,KAAK;IACL,eAAe;IACf,KAAK;IACL,eAAe;IACf,KAAK;IACL,eAAe;IACf,KAAK;IACL,eAAe;IACf,KAAK;IACL,OAAO;IACP,KAAK;IACL,yBAAyB;IACzB,KAAK;IACL,mBAAmB;IACnB,KAAK;IACL,mBAAmB;IACnB,KAAK;IACL,oBAAoB;IACpB,KAAK;IACL,qBAAqB;IACrB,KAAK;IACL,eAAe;IACf,KAAK;IACL,eAAe;IACf,KAAK;IACL,mBAAmB;IACnB,KAAK;IACL,gBAAgB;IAChB,KAAK;IACL,mBAAmB;IACnB,KAAK;IACL,eAAe;IACf,KAAK;IACL,eAAe;IACf,KAAK;IACL,oBAAoB;IACpB,KAAK;IACL,iBAAiB;IACjB,KAAK;IACL,kBAAkB;IAClB,KAAK;IACL,qBAAqB;IACrB,KAAK;IACL,kBAAkB;IAClB,KAAK;IACL,kBAAkB;IAClB,KAAK;IACL,eAAe;IACf,KAAK;IACL,gBAAgB;IAChB,KAAK;IACL,cAAc;IACd,KAAK;IACL,gBAAgB;IAChB,KAAK;IACL,mBAAmB;IACnB,KAAK;IACL,YAAY;IACZ,KAAK;IACL,eAAe;IACf,KAAK;IACL,oBAAoB;IACpB,KAAK;IACL,oBAAoB;IACpB,KAAK;IACL,4BAA4B;IAC5B,KAAK;IACL,kBAAkB;IAClB,KAAK;IACL,qBAAqB;IACrB,KAAK;IACL,6BAA6B;IAC7B,KAAK;IACL,sBAAsB;IACtB,KAAK;IACL,oBAAoB;IACpB,KAAK;IACL,OAAO;IACP,MAAM;IACN,UAAU;IACV,MAAM;CACE,CAAC;AAUX;;;;GAIG;AACU,QAAA,mBAAmB,GAAG;IACjC,mBAAmB;IACnB,KAAK;IACL,aAAa;IACb,KAAK;IACL,iBAAiB;IACjB,MAAM;IACN,0BAA0B;IAC1B,MAAM;IACN,kBAAkB;IAClB,MAAM;IACN,mBAAmB;IACnB,MAAM;IACN,kBAAkB;IAClB,MAAM;IACN,gBAAgB;IAChB,MAAM;IACN,YAAY;IACZ,MAAM;IACN,SAAS;IACT,MAAM;IACN,oBAAoB;IACpB,MAAM;IACN,eAAe;IACf,MAAM;IACN,0BAA0B;IAC1B,MAAM;IACN,kBAAkB;IAClB,MAAM;IACN,eAAe;IACf,MAAM;IACN,eAAe;IACf,OAAO;IACP,cAAc;IACd,OAAO;IACP,qBAAqB;IACrB,OAAO;IACP,gBAAgB;IAChB,OAAO;IACP,0BAA0B;IAC1B,OAAO;IACP,WAAW;IACX,OAAO;IACP,YAAY;IACZ,OAAO;IACP,OAAO;IACP,QAAQ;IACR,SAAS;IACT,yDAAyD;IACzD,QAAQ;IACR,qBAAqB;IACrB,QAAQ;IACR,eAAe;IACf,QAAQ;IACR,eAAe;IACf,QAAQ;IACR,gBAAgB;IAChB,QAAQ;IACR,oBAAoB;IACpB,QAAQ;IACR,gBAAgB;IAChB,SAAS;IACT,iBAAiB;IACjB,YAAY;IACZ,0BAA0B;IAC1B,YAAY;CACJ,CAAC;AASX;;GAEG;AACH,MAAM,QAAQ,GAAG,4CAA4C,CAAC;AAE9D,MAAM,2BAA2B,GAAG,CAAC,CAAC;AACtC,4EAA4E;AAC5E,MAAM,4CAA4C,GAChD,CAAC,CAAC,GAAG,2BAA2B,CAAC,GAAG,CAAC,CAAC;AAExC;;;GAGG;AACH,MAAa,0BAA0B;IAMrC;;;;;;;;;OASG;IACH,YAAY,EACV,OAAO,GAAG,2BAA2B,EACrC,0BAA0B,GAAG,4CAA4C,EACzE,oBAAoB,GAAG,EAAE,GAAG,EAAE,GAAG,IAAI,MAKnC,EAAE;QApBN,+DAA2B;QAqBzB,2EAA2E;QAC3E,4DAA4D;QAC5D,MAAM,WAAW,GAAG,IAAA,iBAAK,EAAC,qBAAS,EAAE;YACnC,WAAW,EAAE,OAAO;YACpB,OAAO,EAAE,IAAI,8BAAkB,EAAE;SAClC,CAAC,CAAC;QACH,MAAM,oBAAoB,GAAG,IAAA,0BAAc,EAAC,qBAAS,EAAE;YACrD,aAAa,EAAE,oBAAoB;YACnC,OAAO,EAAE,IAAI,8BAAkB,CAAC,0BAA0B,CAAC;SAC5D,CAAC,CAAC;QACH,uBAAA,IAAI,gDAAqB,IAAA,gBAAI,EAAC,WAAW,EAAE,oBAAoB,CAAC,MAAA,CAAC;IACnE,CAAC;IAED;;;;;;;;;OASG;IACG,gBAAgB,CAAC,EACrB,OAAO,EACP,cAAc,EACd,QAAQ,GAKT;;YACC,MAAM,eAAe,GAAG,IAAA,mBAAW,EAAC,OAAO,CAAC,CAAC;YAE7C,MAAM,GAAG,GAAG,IAAI,GAAG,CAAC,GAAG,QAAQ,WAAW,eAAe,cAAc,CAAC,CAAC;YACzE,GAAG,CAAC,YAAY,CAAC,MAAM,CAAC,gBAAgB,EAAE,cAAc,CAAC,IAAI,CAAC,GAAG,CAAC,CAAC,CAAC;YACpE,GAAG,CAAC,YAAY,CAAC,MAAM,CAAC,YAAY,EAAE,QAAQ,CAAC,CAAC;YAEhD,MAAM,8BAA8B,GAGhC,MAAM,uBAAA,IAAI,oDAAkB,CAAC,OAAO,CAAC,GAAG,EAAE,CAAC,IAAA,8BAAW,EAAC,GAAG,CAAC,CAAC,CAAC;YAEjE,OAAO,cAAc,CAAC,MAAM,CAC1B,CACE,GAA+D,EAC/D,YAAY,EACZ,EAAE;;gBACF,yEAAyE;gBACzE,uEAAuE;gBACvE,MAAM,sBAAsB,GAC1B,YAAY,CAAC,WAAW,EAAoB,CAAC;gBAC/C,MAAM,kBAAkB,GACtB,QAAQ,CAAC,WAAW,EAAkC,CAAC;gBAEzD,MAAM,KAAK,GACT,MAAA,8BAA8B,CAAC,sBAAsB,CAAC,0CACpD,kBAAkB,CACnB,CAAC;gBAEJ,IAAI,CAAC,KAAK,EAAE;oBACV,MAAM,IAAI,KAAK,CACb,6BAA6B,YAAY,SAAS,QAAQ,GAAG,CAC9D,CAAC;iBACH;gBAED,MAAM,UAAU,GAAuC;oBACrD,YAAY;oBACZ,KAAK,EAAE,KAAK;oBACZ,QAAQ;iBACT,CAAC;gBACF,uCACK,GAAG,KACN,CAAC,YAAY,CAAC,EAAE,UAAU,IAC1B;YACJ,CAAC,EACD,EAAE,CACkD,CAAC;QACzD,CAAC;KAAA;IAED;;;;;;OAMG;IACH,wBAAwB,CAAC,OAAgB;QACvC,MAAM,iBAAiB,GAAsB,2BAAmB,CAAC;QACjE,OAAO,OAAO,OAAO,KAAK,QAAQ,IAAI,iBAAiB,CAAC,QAAQ,CAAC,OAAO,CAAC,CAAC;IAC5E,CAAC;IAED;;;;;;;OAOG;IACH,yBAAyB,CAAC,QAAiB;QACzC,MAAM,mBAAmB,GAAsB,4BAAoB,CAAC;QACpE,OAAO,CACL,OAAO,QAAQ,KAAK,QAAQ;YAC5B,mBAAmB,CAAC,QAAQ,CAAC,QAAQ,CAAC,WAAW,EAAE,CAAC,CACrD,CAAC;IACJ,CAAC;CACF;AApID,gEAoIC","sourcesContent":["import { handleFetch } from '@metamask/controller-utils';\nimport type { Hex } from '@metamask/utils';\nimport { hexToNumber } from '@metamask/utils';\nimport {\n  circuitBreaker,\n  ConsecutiveBreaker,\n  ExponentialBackoff,\n  handleAll,\n  type IPolicy,\n  retry,\n  wrap,\n} from 'cockatiel';\n\nimport type {\n  AbstractTokenPricesService,\n  TokenPrice,\n  TokenPricesByTokenAddress,\n} from './abstract-token-prices-service';\n\n/**\n * The shape of the data that the /spot-prices endpoint returns.\n */\ntype SpotPricesEndpointData<\n  TokenAddress extends Hex,\n  Currency extends string,\n> = Record<TokenAddress, Record<Currency, number>>;\n\n/**\n * The list of currencies that can be supplied as the `vsCurrency` parameter to\n * the `/spot-prices` endpoint, in lowercase form.\n */\nexport const SUPPORTED_CURRENCIES = [\n  // Bitcoin\n  'btc',\n  // Ether\n  'eth',\n  // Litecoin\n  'ltc',\n  // Bitcoin Cash\n  'bch',\n  // Binance Coin\n  'bnb',\n  // EOS\n  'eos',\n  // XRP\n  'xrp',\n  // Lumens\n  'xlm',\n  // Chainlink\n  'link',\n  // Polkadot\n  'dot',\n  // Yearn.finance\n  'yfi',\n  // US Dollar\n  'usd',\n  // United Arab Emirates Dirham\n  'aed',\n  // Argentine Peso\n  'ars',\n  // Australian Dollar\n  'aud',\n  // Bangladeshi Taka\n  'bdt',\n  // Bahraini Dinar\n  'bhd',\n  // Bermudian Dollar\n  'bmd',\n  // Brazil Real\n  'brl',\n  // Canadian Dollar\n  'cad',\n  // Swiss Franc\n  'chf',\n  // Chilean Peso\n  'clp',\n  // Chinese Yuan\n  'cny',\n  // Czech Koruna\n  'czk',\n  // Danish Krone\n  'dkk',\n  // Euro\n  'eur',\n  // British Pound Sterling\n  'gbp',\n  // Hong Kong Dollar\n  'hkd',\n  // Hungarian Forint\n  'huf',\n  // Indonesian Rupiah\n  'idr',\n  // Israeli New Shekel\n  'ils',\n  // Indian Rupee\n  'inr',\n  // Japanese Yen\n  'jpy',\n  // South Korean Won\n  'krw',\n  // Kuwaiti Dinar\n  'kwd',\n  // Sri Lankan Rupee\n  'lkr',\n  // Burmese Kyat\n  'mmk',\n  // Mexican Peso\n  'mxn',\n  // Malaysian Ringgit\n  'myr',\n  // Nigerian Naira\n  'ngn',\n  // Norwegian Krone\n  'nok',\n  // New Zealand Dollar\n  'nzd',\n  // Philippine Peso\n  'php',\n  // Pakistani Rupee\n  'pkr',\n  // Polish Zloty\n  'pln',\n  // Russian Ruble\n  'rub',\n  // Saudi Riyal\n  'sar',\n  // Swedish Krona\n  'sek',\n  // Singapore Dollar\n  'sgd',\n  // Thai Baht\n  'thb',\n  // Turkish Lira\n  'try',\n  // New Taiwan Dollar\n  'twd',\n  // Ukrainian hryvnia\n  'uah',\n  // Venezuelan bolívar fuerte\n  'vef',\n  // Vietnamese đồng\n  'vnd',\n  // South African Rand\n  'zar',\n  // IMF Special Drawing Rights\n  'xdr',\n  // Silver - Troy Ounce\n  'xag',\n  // Gold - Troy Ounce\n  'xau',\n  // Bits\n  'bits',\n  // Satoshi\n  'sats',\n] as const;\n\n/**\n * A currency that can be supplied as the `vsCurrency` parameter to\n * the `/spot-prices` endpoint. Covers both uppercase and lowercase versions.\n */\ntype SupportedCurrency =\n  | (typeof SUPPORTED_CURRENCIES)[number]\n  | Uppercase<(typeof SUPPORTED_CURRENCIES)[number]>;\n\n/**\n * The list of chain IDs that can be supplied in the URL for the `/spot-prices`\n * endpoint, but in hexadecimal form (for consistency with how we represent\n * chain IDs in other places).\n */\nexport const SUPPORTED_CHAIN_IDS = [\n  // Ethereum Mainnet\n  '0x1',\n  // OP Mainnet\n  '0xa',\n  // Cronos Mainnet\n  '0x19',\n  // BNB Smart Chain Mainnet\n  '0x38',\n  // Syscoin Mainnet\n  '0x39',\n  // OKXChain Mainnet\n  '0x42',\n  // Hoo Smart Chain\n  '0x46',\n  // Meter Mainnet\n  '0x52',\n  // TomoChain\n  '0x58',\n  // Gnosis\n  '0x64',\n  // Velas EVM Mainnet\n  '0x6a',\n  // Fuse Mainnet\n  '0x7a',\n  // Huobi ECO Chain Mainnet\n  '0x80',\n  // Polygon Mainnet\n  '0x89',\n  // Fantom Opera\n  '0xfa',\n  // Boba Network\n  '0x120',\n  // KCC Mainnet\n  '0x141',\n  // zkSync Era Mainnet\n  '0x144',\n  // Theta Mainnet\n  '0x169',\n  // Metis Andromeda Mainnet\n  '0x440',\n  // Moonbeam\n  '0x504',\n  // Moonriver\n  '0x505',\n  // Base\n  '0x2105',\n  // Shiden\n  // NOTE: This is the wrong chain ID, this should be 0x150\n  '0x2107',\n  // Smart Bitcoin Cash\n  '0x2710',\n  // Arbitrum One\n  '0xa4b1',\n  // Celo Mainnet\n  '0xa4ec',\n  // Oasis Emerald\n  '0xa516',\n  // Avalanche C-Chain\n  '0xa86a',\n  // Polis Mainnet\n  '0x518af',\n  // Aurora Mainnet\n  '0x4e454152',\n  // Harmony Mainnet Shard 0\n  '0x63564c40',\n] as const;\n\n/**\n * A chain ID that can be supplied in the URL for the `/spot-prices` endpoint,\n * but in hexadecimal form (for consistency with how we represent chain IDs in\n * other places).\n */\ntype SupportedChainId = (typeof SUPPORTED_CHAIN_IDS)[number];\n\n/**\n * All requests to V2 of the Price API start with this.\n */\nconst BASE_URL = 'https://price-api.metafi.codefi.network/v2';\n\nconst DEFAULT_TOKEN_PRICE_RETRIES = 3;\n// Each update attempt will result (1 + retries) calls if the server is down\nconst DEFAULT_TOKEN_PRICE_MAX_CONSECUTIVE_FAILURES =\n  (1 + DEFAULT_TOKEN_PRICE_RETRIES) * 3;\n\n/**\n * This version of the token prices service uses V2 of the Codefi Price API to\n * fetch token prices.\n */\nexport class CodefiTokenPricesServiceV2\n  implements\n    AbstractTokenPricesService<SupportedChainId, Hex, SupportedCurrency>\n{\n  #tokenPricePolicy: IPolicy;\n\n  /**\n   * Construct a Codefi Token Price Service.\n   *\n   * @param options - Constructor options\n   * @param options.retries - Number of retry attempts for each token price update.\n   * @param options.maximumConsecutiveFailures - The maximum number of consecutive failures\n   * allowed before breaking the circuit and pausing further updates.\n   * @param options.circuitBreakDuration - The amount of time to wait when the circuit breaks\n   * from too many consecutive failures.\n   */\n  constructor({\n    retries = DEFAULT_TOKEN_PRICE_RETRIES,\n    maximumConsecutiveFailures = DEFAULT_TOKEN_PRICE_MAX_CONSECUTIVE_FAILURES,\n    circuitBreakDuration = 30 * 60 * 1000,\n  }: {\n    retries?: number;\n    maximumConsecutiveFailures?: number;\n    circuitBreakDuration?: number;\n  } = {}) {\n    // Construct a policy that will retry each update, and halt further updates\n    // for a certain period after too many consecutive failures.\n    const retryPolicy = retry(handleAll, {\n      maxAttempts: retries,\n      backoff: new ExponentialBackoff(),\n    });\n    const circuitBreakerPolicy = circuitBreaker(handleAll, {\n      halfOpenAfter: circuitBreakDuration,\n      breaker: new ConsecutiveBreaker(maximumConsecutiveFailures),\n    });\n    this.#tokenPricePolicy = wrap(retryPolicy, circuitBreakerPolicy);\n  }\n\n  /**\n   * Retrieves prices in the given currency for the tokens identified by the\n   * given addresses which are expected to live on the given chain.\n   *\n   * @param args - The arguments to function.\n   * @param args.chainId - An EIP-155 chain ID.\n   * @param args.tokenAddresses - Addresses for tokens that live on the chain.\n   * @param args.currency - The desired currency of the token prices.\n   * @returns The prices for the requested tokens.\n   */\n  async fetchTokenPrices({\n    chainId,\n    tokenAddresses,\n    currency,\n  }: {\n    chainId: SupportedChainId;\n    tokenAddresses: Hex[];\n    currency: SupportedCurrency;\n  }): Promise<TokenPricesByTokenAddress<Hex, SupportedCurrency>> {\n    const chainIdAsNumber = hexToNumber(chainId);\n\n    const url = new URL(`${BASE_URL}/chains/${chainIdAsNumber}/spot-prices`);\n    url.searchParams.append('tokenAddresses', tokenAddresses.join(','));\n    url.searchParams.append('vsCurrency', currency);\n\n    const pricesByCurrencyByTokenAddress: SpotPricesEndpointData<\n      Lowercase<Hex>,\n      Lowercase<SupportedCurrency>\n    > = await this.#tokenPricePolicy.execute(() => handleFetch(url));\n\n    return tokenAddresses.reduce(\n      (\n        obj: Partial<TokenPricesByTokenAddress<Hex, SupportedCurrency>>,\n        tokenAddress,\n      ) => {\n        // The Price API lowercases both currency and token addresses, so we have\n        // to keep track of them and make sure we return the original versions.\n        const lowercasedTokenAddress =\n          tokenAddress.toLowerCase() as Lowercase<Hex>;\n        const lowercasedCurrency =\n          currency.toLowerCase() as Lowercase<SupportedCurrency>;\n\n        const price =\n          pricesByCurrencyByTokenAddress[lowercasedTokenAddress]?.[\n            lowercasedCurrency\n          ];\n\n        if (!price) {\n          throw new Error(\n            `Could not find price for \"${tokenAddress}\" in \"${currency}\"`,\n          );\n        }\n\n        const tokenPrice: TokenPrice<Hex, SupportedCurrency> = {\n          tokenAddress,\n          value: price,\n          currency,\n        };\n        return {\n          ...obj,\n          [tokenAddress]: tokenPrice,\n        };\n      },\n      {},\n    ) as TokenPricesByTokenAddress<Hex, SupportedCurrency>;\n  }\n\n  /**\n   * Type guard for whether the API can return token prices for the given chain\n   * ID.\n   *\n   * @param chainId - The chain ID to check.\n   * @returns True if the API supports the chain ID, false otherwise.\n   */\n  validateChainIdSupported(chainId: unknown): chainId is SupportedChainId {\n    const supportedChainIds: readonly string[] = SUPPORTED_CHAIN_IDS;\n    return typeof chainId === 'string' && supportedChainIds.includes(chainId);\n  }\n\n  /**\n   * Type guard for whether the API can return token prices in the given\n   * currency.\n   *\n   * @param currency - The currency to check. If a string, can be either\n   * lowercase or uppercase.\n   * @returns True if the API supports the currency, false otherwise.\n   */\n  validateCurrencySupported(currency: unknown): currency is SupportedCurrency {\n    const supportedCurrencies: readonly string[] = SUPPORTED_CURRENCIES;\n    return (\n      typeof currency === 'string' &&\n      supportedCurrencies.includes(currency.toLowerCase())\n    );\n  }\n}\n"]}
\ No newline at end of file
diff --git a/node_modules/@metamask/assets-controllers/dist/token-prices-service/index.d.ts b/node_modules/@metamask/assets-controllers/dist/token-prices-service/index.d.ts
new file mode 100644
index 0000000..785225a
--- /dev/null
+++ b/node_modules/@metamask/assets-controllers/dist/token-prices-service/index.d.ts
@@ -0,0 +1,3 @@
+export type { AbstractTokenPricesService } from './abstract-token-prices-service';
+export { CodefiTokenPricesServiceV2 } from './codefi-v2';
+//# sourceMappingURL=index.d.ts.map
\ No newline at end of file
diff --git a/node_modules/@metamask/assets-controllers/dist/token-prices-service/index.d.ts.map b/node_modules/@metamask/assets-controllers/dist/token-prices-service/index.d.ts.map
new file mode 100644
index 0000000..48c1a1c
--- /dev/null
+++ b/node_modules/@metamask/assets-controllers/dist/token-prices-service/index.d.ts.map
@@ -0,0 +1 @@
+{"version":3,"file":"index.d.ts","sourceRoot":"","sources":["../../src/token-prices-service/index.ts"],"names":[],"mappings":"AAAA,YAAY,EAAE,0BAA0B,EAAE,MAAM,iCAAiC,CAAC;AAClF,OAAO,EAAE,0BAA0B,EAAE,MAAM,aAAa,CAAC"}
\ No newline at end of file
diff --git a/node_modules/@metamask/assets-controllers/dist/token-prices-service/index.js b/node_modules/@metamask/assets-controllers/dist/token-prices-service/index.js
new file mode 100644
index 0000000..5d52474
--- /dev/null
+++ b/node_modules/@metamask/assets-controllers/dist/token-prices-service/index.js
@@ -0,0 +1,6 @@
+"use strict";
+Object.defineProperty(exports, "__esModule", { value: true });
+exports.CodefiTokenPricesServiceV2 = void 0;
+var codefi_v2_1 = require("./codefi-v2");
+Object.defineProperty(exports, "CodefiTokenPricesServiceV2", { enumerable: true, get: function () { return codefi_v2_1.CodefiTokenPricesServiceV2; } });
+//# sourceMappingURL=index.js.map
\ No newline at end of file
diff --git a/node_modules/@metamask/assets-controllers/dist/token-prices-service/index.js.map b/node_modules/@metamask/assets-controllers/dist/token-prices-service/index.js.map
new file mode 100644
index 0000000..2692b27
--- /dev/null
+++ b/node_modules/@metamask/assets-controllers/dist/token-prices-service/index.js.map
@@ -0,0 +1 @@
+{"version":3,"file":"index.js","sourceRoot":"","sources":["../../src/token-prices-service/index.ts"],"names":[],"mappings":";;;AACA,yCAAyD;AAAhD,uHAAA,0BAA0B,OAAA","sourcesContent":["export type { AbstractTokenPricesService } from './abstract-token-prices-service';\nexport { CodefiTokenPricesServiceV2 } from './codefi-v2';\n"]}
\ No newline at end of file<|MERGE_RESOLUTION|>--- conflicted
+++ resolved
@@ -841,11 +841,7 @@
  //# sourceMappingURL=TokenRatesController.d.ts.map
 \ No newline at end of file
 diff --git a/node_modules/@metamask/assets-controllers/dist/TokenRatesController.js b/node_modules/@metamask/assets-controllers/dist/TokenRatesController.js
-<<<<<<< HEAD
-index e3f81e9..8f6a719 100644
-=======
 index e3f81e9..4368f85 100644
->>>>>>> c6892d1c
 --- a/node_modules/@metamask/assets-controllers/dist/TokenRatesController.js
 +++ b/node_modules/@metamask/assets-controllers/dist/TokenRatesController.js
 @@ -8,37 +8,61 @@ var __awaiter = (this && this.__awaiter) || function (thisArg, _arguments, P, ge
@@ -893,11 +889,7 @@
 + * The maximum number of token addresses that should be sent to the Price API in
 + * a single request.
 + */
-<<<<<<< HEAD
-+const TOKEN_PRICES_BATCH_SIZE = 100;
-=======
 +const TOKEN_PRICES_BATCH_SIZE = 30;
->>>>>>> c6892d1c
 +/**
 + * Uses the CryptoCompare API to fetch the exchange rate between one currency
 + * and another, i.e., the multiplier to apply the amount of one currency in
@@ -1313,11 +1305,7 @@
 +}, _TokenRatesController_fetchAndMapExchangeRatesForSupportedNativeCurrency = function _TokenRatesController_fetchAndMapExchangeRatesForSupportedNativeCurrency({ tokenAddresses, chainId, nativeCurrency, }) {
 +    return __awaiter(this, void 0, void 0, function* () {
 +        const tokenPricesByTokenAddress = yield (0, assetsUtil_1.reduceInBatchesSerially)({
-<<<<<<< HEAD
-+            values: tokenAddresses,
-=======
 +            values: [...tokenAddresses].sort(),
->>>>>>> c6892d1c
 +            batchSize: TOKEN_PRICES_BATCH_SIZE,
 +            eachBatch: (allTokenPricesByTokenAddress, batch) => __awaiter(this, void 0, void 0, function* () {
 +                const tokenPricesByTokenAddressForBatch = yield __classPrivateFieldGet(this, _TokenRatesController_tokenPricesService, "f").fetchTokenPrices({
