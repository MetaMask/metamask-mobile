--- conflicted
+++ resolved
@@ -111,11 +111,7 @@
       * Enumerate assets assigned to an owner.
       *
 diff --git a/node_modules/@metamask/assets-controllers/dist/NftController.js b/node_modules/@metamask/assets-controllers/dist/NftController.js
-<<<<<<< HEAD
-index 6a14075..e395976 100644
-=======
 index 6a14075..c2662fb 100644
->>>>>>> 8a877933
 --- a/node_modules/@metamask/assets-controllers/dist/NftController.js
 +++ b/node_modules/@metamask/assets-controllers/dist/NftController.js
 @@ -55,8 +55,9 @@ class NftController extends base_controller_1.BaseController {
@@ -140,9 +136,6 @@
          });
          onNetworkStateChange(({ providerConfig }) => {
              const { chainId } = providerConfig;
-<<<<<<< HEAD
-@@ -119,6 +120,7 @@ class NftController extends base_controller_1.BaseController {
-=======
              this.configure({ chainId });
          });
      }
@@ -163,7 +156,6 @@
      /**
       * Helper method to update nested state for allNfts and allNftContracts.
 @@ -119,29 +116,15 @@ class NftController extends base_controller_1.BaseController {
->>>>>>> 8a877933
       */
      getNftInformationFromApi(contractAddress, tokenId) {
          return __awaiter(this, void 0, void 0, function* () {
@@ -171,14 +163,9 @@
              // Attempt to fetch the data with the proxy
              let nftInformation = yield (0, controller_utils_1.fetchWithErrorHandling)({
                  url: this.getNftApi({
-<<<<<<< HEAD
-@@ -127,21 +129,7 @@ class NftController extends base_controller_1.BaseController {
-                     useProxy: true,
-=======
                      contractAddress,
                      tokenId,
 -                    useProxy: true,
->>>>>>> 8a877933
                  }),
              });
 -            // if an openSeaApiKey is set we should attempt to refetch calling directly to OpenSea
@@ -200,11 +187,7 @@
              // if we were still unable to fetch the data we return out the default/null of `NftMetadata`
              if (!nftInformation) {
                  return {
-<<<<<<< HEAD
-@@ -159,6 +147,15 @@ class NftController extends base_controller_1.BaseController {
-=======
 @@ -159,6 +142,15 @@ class NftController extends base_controller_1.BaseController {
->>>>>>> 8a877933
                  animationOriginal: animation_original_url,
              }, external_link && { externalLink: external_link }, last_sale && { lastSale: last_sale }, schema_name && { standard: schema_name });
              return nftMetadata;
@@ -220,11 +203,7 @@
          });
      }
      /**
-<<<<<<< HEAD
-@@ -170,13 +167,49 @@ class NftController extends base_controller_1.BaseController {
-=======
 @@ -170,13 +162,49 @@ class NftController extends base_controller_1.BaseController {
->>>>>>> 8a877933
       */
      getNftInformationFromTokenURI(contractAddress, tokenId) {
          return __awaiter(this, void 0, void 0, function* () {
@@ -277,11 +256,7 @@
              try {
                  const object = yield (0, controller_utils_1.handleFetch)(tokenURI);
                  // TODO: Check image_url existence. This is not part of EIP721 nor EIP1155
-<<<<<<< HEAD
-@@ -189,6 +222,7 @@ class NftController extends base_controller_1.BaseController {
-=======
 @@ -189,6 +217,7 @@ class NftController extends base_controller_1.BaseController {
->>>>>>> 8a877933
                      description: object.description,
                      standard,
                      favorite: false,
@@ -289,11 +264,7 @@
                  };
              }
              catch (_a) {
-<<<<<<< HEAD
-@@ -198,6 +232,8 @@ class NftController extends base_controller_1.BaseController {
-=======
 @@ -198,6 +227,8 @@ class NftController extends base_controller_1.BaseController {
->>>>>>> 8a877933
                      description: null,
                      standard: standard || null,
                      favorite: false,
@@ -302,11 +273,7 @@
                  };
              }
          });
-<<<<<<< HEAD
-@@ -255,12 +291,25 @@ class NftController extends base_controller_1.BaseController {
-=======
 @@ -255,12 +286,25 @@ class NftController extends base_controller_1.BaseController {
->>>>>>> 8a877933
                  return yield this.getNftInformationFromTokenURI(contractAddress, tokenId);
              }));
              let openSeaMetadata;
@@ -334,9 +301,6 @@
          });
      }
      /**
-<<<<<<< HEAD
-@@ -347,7 +396,7 @@ class NftController extends base_controller_1.BaseController {
-=======
 @@ -272,34 +316,15 @@ class NftController extends base_controller_1.BaseController {
      getNftContractInformationFromApi(contractAddress) {
          return __awaiter(this, void 0, void 0, function* () {
@@ -374,7 +338,6 @@
              // the default/null of ApiNftContract
              return {
 @@ -347,7 +372,7 @@ class NftController extends base_controller_1.BaseController {
->>>>>>> 8a877933
                  return yield this.getNftContractInformationFromContract(contractAddress);
              }));
              let openSeaContractData;
@@ -383,11 +346,7 @@
                  openSeaContractData = yield (0, controller_utils_1.safelyExecute)(() => __awaiter(this, void 0, void 0, function* () {
                      return yield this.getNftContractInformationFromApi(contractAddress);
                  }));
-<<<<<<< HEAD
-@@ -428,6 +477,7 @@ class NftController extends base_controller_1.BaseController {
-=======
 @@ -428,6 +453,7 @@ class NftController extends base_controller_1.BaseController {
->>>>>>> 8a877933
                          tokenId: tokenId.toString(),
                          standard: nftMetadata.standard,
                          source: detection ? 'detected' : 'custom',
