--- conflicted
+++ resolved
@@ -25,48 +25,39 @@
  }
  export default PreferencesController;
 diff --git a/node_modules/@metamask/preferences-controller/dist/PreferencesController.js b/node_modules/@metamask/preferences-controller/dist/PreferencesController.js
-<<<<<<< HEAD
-index ba0da42..d56aba6 100644
+index ba0da42..743563f 100644
 --- a/node_modules/@metamask/preferences-controller/dist/PreferencesController.js
 +++ b/node_modules/@metamask/preferences-controller/dist/PreferencesController.js
-@@ -3,6 +3,30 @@ Object.defineProperty(exports, "__esModule", { value: true });
+@@ -3,6 +3,28 @@ Object.defineProperty(exports, "__esModule", { value: true });
  exports.PreferencesController = void 0;
  const base_controller_1 = require("@metamask/base-controller");
  const controller_utils_1 = require("@metamask/controller-utils");
 +
 +const ETHERSCAN_SUPPORTED_CHAIN_IDS = {
-+    MAINNET: '0x1',
-+    GOERLI: '0x5',
-+    BSC: '0x38',
-+    BSC_TESTNET: '0x61',
-+    OPTIMISM: '0xa',
-+    OPTIMISM_TESTNET: '0x1a4',
-+    POLYGON: '0x89',
-+    POLYGON_TESTNET: '0x13881',
-+    AVALANCHE: '0xa86a',
-+    AVALANCHE_TESTNET: '0xa869',
-+    FANTOM: '0xfa',
-+    FANTOM_TESTNET: '0xfa2',
-+    SEPOLIA: '0xaa36a7',
-+    LINEA_GOERLI: '0xe704',
-+    LINEA_MAINNET: '0xe708',
-+    MOONBEAM: '0x504',
-+    MOONBEAM_TESTNET: '0x507',
-+    MOONRIVER: '0x505',
-+    GNOSIS: '0x64',
-+  };
-+  
-+
++        MAINNET: '0x1',
++        GOERLI: '0x5',
++        BSC: '0x38',
++        BSC_TESTNET: '0x61',
++        OPTIMISM: '0xa',
++        OPTIMISM_TESTNET: '0x1a4',
++        POLYGON: '0x89',
++        POLYGON_TESTNET: '0x13881',
++        AVALANCHE: '0xa86a',
++        AVALANCHE_TESTNET: '0xa869',
++        FANTOM: '0xfa',
++        FANTOM_TESTNET: '0xfa2',
++        SEPOLIA: '0xaa36a7',
++        LINEA_GOERLI: '0xe704',
++        LINEA_MAINNET: '0xe708',
++        MOONBEAM: '0x504',
++        MOONBEAM_TESTNET: '0x507',
++        MOONRIVER: '0x505',
++        GNOSIS: '0x64',
++      };
  /**
   * Controller that stores shared settings and exposes convenience methods
   */
-@@ -28,9 +52,32 @@ class PreferencesController extends base_controller_1.BaseController {
-=======
-index ba0da42..dbf9753 100644
---- a/node_modules/@metamask/preferences-controller/dist/PreferencesController.js
-+++ b/node_modules/@metamask/preferences-controller/dist/PreferencesController.js
-@@ -28,9 +28,12 @@ class PreferencesController extends base_controller_1.BaseController {
->>>>>>> 3ae4a10c
+@@ -28,9 +50,33 @@ class PreferencesController extends base_controller_1.BaseController {
              useTokenDetection: true,
              useNftDetection: false,
              openSeaEnabled: false,
@@ -75,7 +66,7 @@
                  eth_sign: false,
              },
 +            showTestNetworks: false,
-<<<<<<< HEAD
++            securityAlertsEnabled: false,
 +            showIncomingTransactions: {
 +                [ETHERSCAN_SUPPORTED_CHAIN_IDS.MAINNET]: true,
 +                [ETHERSCAN_SUPPORTED_CHAIN_IDS.GOERLI]: true,
@@ -100,58 +91,48 @@
          };
          this.initialize();
      }
-@@ -208,6 +255,35 @@ class PreferencesController extends base_controller_1.BaseController {
-=======
-+            securityAlertsEnabled: false,
-         };
-         this.initialize();
-     }
-@@ -208,6 +211,27 @@ class PreferencesController extends base_controller_1.BaseController {
->>>>>>> 3ae4a10c
+@@ -208,6 +254,44 @@ class PreferencesController extends base_controller_1.BaseController {
          const newDisabledRpcMethods = Object.assign(Object.assign({}, disabledRpcMethodPreferences), { [methodName]: isEnabled });
          this.update({ disabledRpcMethodPreferences: newDisabledRpcMethods });
      }
 +    /**
 +     * A setter for the user preferences to enable/disable fetch of multiple accounts balance.
 +     *
-+    * @param isMultiAccountBalancesEnabled - true to enable multiple accounts balance fetch, false to fetch only selectedAddress.
++     * @param isMultiAccountBalancesEnabled - true to enable multiple accounts balance fetch, false to fetch only selectedAddress.
 +     */
 +    setIsMultiAccountBalancesEnabled(isMultiAccountBalancesEnabled) {
 +        this.update({ isMultiAccountBalancesEnabled });
 +    }
-+
++    
 +    setShowTestNetworks(showTestNetworks) {
 +        this.update({showTestNetworks});
 +    }
-<<<<<<< HEAD
-+     /**
-+   * A setter for the user allow to be fetched IPFS content
-+   *
-+   * @param chainId - On hexadecimal format to enable the incoming transaction network
-+   * @param isIconmingTransactionNetworkEnable - true to enable incoming transactions
-+   */
-+  setEnableNetworkIncomingTransaction(
-+    chainId,
-+    isIconmingTransactionNetworkEnable,
-+  ) {
-+    this.update({
-+      showIncomingTransactions: {
-+        ...this.state.showIncomingTransactions,
-+        [chainId]: isIconmingTransactionNetworkEnable,
-+      },
-+    });
-+  }
-=======
-+
 +    /**
-+     * Toggle the security alert setting.
-+     *
-+     * @param setSecurityAlertsEnabled - Boolean indicating user preference on using security alerts.
-+     */
++    * A setter for the user allow to be fetched IPFS content
++    *
++    * @param chainId - On hexadecimal format to enable the incoming transaction network
++    * @param isIconmingTransactionNetworkEnable - true to enable incoming transactions
++    */
++    setEnableNetworkIncomingTransaction(
++        chainId,
++        isIconmingTransactionNetworkEnable,
++    ) {
++        this.update({
++          showIncomingTransactions: {
++            ...this.state.showIncomingTransactions,
++            [chainId]: isIconmingTransactionNetworkEnable,
++          },
++        });
++    }
++    
++    /**
++    * Toggle the security alert setting.
++    *
++    * @param setSecurityAlertsEnabled - Boolean indicating user preference on using security alerts.
++    */
 +    setSecurityAlertsEnabled(securityAlertsEnabled) {
-+        this.update({ securityAlertsEnabled });
++     this.update({ securityAlertsEnabled });
 +    }
->>>>>>> 3ae4a10c
  }
  exports.PreferencesController = PreferencesController;
  exports.default = PreferencesController;