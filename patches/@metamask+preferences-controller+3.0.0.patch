diff --git a/node_modules/@metamask/preferences-controller/dist/PreferencesController.d.ts b/node_modules/@metamask/preferences-controller/dist/PreferencesController.d.ts
<<<<<<< HEAD
index 6a6be4f..d574c31 100644
--- a/node_modules/@metamask/preferences-controller/dist/PreferencesController.d.ts
+++ b/node_modules/@metamask/preferences-controller/dist/PreferencesController.d.ts
@@ -34,10 +34,13 @@ export interface PreferencesState extends BaseState {
=======
index 6a6be4f..dfaa33e 100644
--- a/node_modules/@metamask/preferences-controller/dist/PreferencesController.d.ts
+++ b/node_modules/@metamask/preferences-controller/dist/PreferencesController.d.ts
@@ -34,10 +34,14 @@ export interface PreferencesState extends BaseState {
>>>>>>> 8a877933
     selectedAddress: string;
     useTokenDetection: boolean;
     useNftDetection: boolean;
-    openSeaEnabled: boolean;
+    displayNftMedia: boolean;
+    isMultiAccountBalancesEnabled: boolean;
     disabledRpcMethodPreferences: {
         [methodName: string]: boolean;
     };
+    showTestNetworks: boolean;
+    isIpfsGatewayEnabled:boolean;
<<<<<<< HEAD
 }
 /**
  * Controller that stores shared settings and exposes convenience methods
diff --git a/node_modules/@metamask/preferences-controller/dist/PreferencesController.js b/node_modules/@metamask/preferences-controller/dist/PreferencesController.js
index ba0da42..e3b2cf7 100644
--- a/node_modules/@metamask/preferences-controller/dist/PreferencesController.js
+++ b/node_modules/@metamask/preferences-controller/dist/PreferencesController.js
@@ -27,10 +27,13 @@ class PreferencesController extends base_controller_1.BaseController {
=======
+    securityAlertsEnabled: boolean;
 }
 /**
  * Controller that stores shared settings and exposes convenience methods
@@ -120,11 +124,11 @@ export declare class PreferencesController extends BaseController<BaseConfig, Pr
      */
     setUseNftDetection(useNftDetection: boolean): void;
     /**
-     * Toggle the opensea enabled setting.
+     * Toggle the display nft media enabled setting.
      *
-     * @param openSeaEnabled - Boolean indicating user preference on using OpenSea's API.
+     * @param displayNftMedia - Boolean indicating user preference on using web2 third parties.
      */
-    setOpenSeaEnabled(openSeaEnabled: boolean): void;
+    setDisplayNftMedia(displayNftMedia: boolean): void;
     /**
      * A setter for the user preferences to enable/disable rpc methods.
      *
@@ -132,5 +136,19 @@ export declare class PreferencesController extends BaseController<BaseConfig, Pr
      * @param isEnabled - true to enable the rpc method, false to disable it.
      */
     setDisabledRpcMethodPreference(methodName: string, isEnabled: boolean): void;
+    setShowTestNetworks(showTestNetworks: boolean): void;
+    /**
+     * Toggle the security alert setting.
+     *
+     * @param setSecurityAlertsEnabled - Boolean indicating user preference on using security alerts.
+     */
+    setSecurityAlertsEnabled(setSecurityAlertsEnabled: boolean): void;
+     /**
+     * A setter for the user enable the IPFS gateway
+     *
+     * @param isIpfsGatewayEnabled - true to enable ipfs source
+     */
+    setIsIpfsGatewayEnabled(isIpfsGatewayEnabled: boolean): void;
+
 }
 export default PreferencesController;
diff --git a/node_modules/@metamask/preferences-controller/dist/PreferencesController.js b/node_modules/@metamask/preferences-controller/dist/PreferencesController.js
index ba0da42..7cde2b0 100644
--- a/node_modules/@metamask/preferences-controller/dist/PreferencesController.js
+++ b/node_modules/@metamask/preferences-controller/dist/PreferencesController.js
@@ -27,10 +27,14 @@ class PreferencesController extends base_controller_1.BaseController {
>>>>>>> 8a877933
             selectedAddress: '',
             useTokenDetection: true,
             useNftDetection: false,
-            openSeaEnabled: false,
+            displayNftMedia: true,
+            isMultiAccountBalancesEnabled: true,
             disabledRpcMethodPreferences: {
                 eth_sign: false,
             },
+            showTestNetworks: false,
+            isIpfsGatewayEnabled: true,
+            securityAlertsEnabled: false,
         };
         this.initialize();
     }
<<<<<<< HEAD
@@ -181,19 +184,19 @@ class PreferencesController extends base_controller_1.BaseController {
=======
@@ -181,19 +185,19 @@ class PreferencesController extends base_controller_1.BaseController {
>>>>>>> 8a877933
      * @param useNftDetection - Boolean indicating user preference on NFT detection.
      */
     setUseNftDetection(useNftDetection) {
-        if (useNftDetection && !this.state.openSeaEnabled) {
-            throw new Error('useNftDetection cannot be enabled if openSeaEnabled is false');
+        if (useNftDetection && !this.state.displayNftMedia) {
+            throw new Error('useNftDetection cannot be enabled if displayNftMedia is false');
         }
         this.update({ useNftDetection });
     }
     /**
<<<<<<< HEAD
      * Toggle the opensea enabled setting.
      *
-     * @param openSeaEnabled - Boolean indicating user preference on using OpenSea's API.
+     * @param displayNftMedia - Boolean indicating user preference on using OpenSea's API.
=======
-     * Toggle the opensea enabled setting.
+     * Toggle the display nft media enabled setting.
      *
-     * @param openSeaEnabled - Boolean indicating user preference on using OpenSea's API.
+     * @param displayNftMedia - Boolean indicating user preference on using web2 third parties.
>>>>>>> 8a877933
      */
-    setOpenSeaEnabled(openSeaEnabled) {
-        this.update({ openSeaEnabled });
-        if (!openSeaEnabled) {
+    setDisplayNftMedia(displayNftMedia) {
+        this.update({ displayNftMedia });
+        if (!displayNftMedia) {
             this.update({ useNftDetection: false });
         }
     }
<<<<<<< HEAD
@@ -208,6 +211,26 @@ class PreferencesController extends base_controller_1.BaseController {
=======
@@ -208,6 +212,35 @@ class PreferencesController extends base_controller_1.BaseController {
>>>>>>> 8a877933
         const newDisabledRpcMethods = Object.assign(Object.assign({}, disabledRpcMethodPreferences), { [methodName]: isEnabled });
         this.update({ disabledRpcMethodPreferences: newDisabledRpcMethods });
     }
+    /**
+     * A setter for the user preferences to enable/disable fetch of multiple accounts balance.
+     *
+     * @param isMultiAccountBalancesEnabled - true to enable multiple accounts balance fetch, false to fetch only selectedAddress.
+     */
+    setIsMultiAccountBalancesEnabled(isMultiAccountBalancesEnabled) {
+        this.update({ isMultiAccountBalancesEnabled });
+    }
<<<<<<< HEAD
+        
=======
+            
>>>>>>> 8a877933
+    setShowTestNetworks(showTestNetworks) {
+        this.update({showTestNetworks});
+    }
+    /**
+    * A setter for the user enable the IPFS gateway
+    *
+    * @param isIpfsGatewayEnabled - true to enable ipfs source
+    */
+    setIsIpfsGatewayEnabled(isIpfsGatewayEnabled) {
+        this.update({ isIpfsGatewayEnabled });
+    }
+    /**
+     * Toggle the security alert setting.
+     *
+     * @param setSecurityAlertsEnabled - Boolean indicating user preference on using security alerts.
+     */
+    setSecurityAlertsEnabled(securityAlertsEnabled) {
+        this.update({ securityAlertsEnabled });
+    } 
 }
 exports.PreferencesController = PreferencesController;
 exports.default = PreferencesController;<|MERGE_RESOLUTION|>--- conflicted
+++ resolved
@@ -1,15 +1,8 @@
 diff --git a/node_modules/@metamask/preferences-controller/dist/PreferencesController.d.ts b/node_modules/@metamask/preferences-controller/dist/PreferencesController.d.ts
-<<<<<<< HEAD
-index 6a6be4f..d574c31 100644
---- a/node_modules/@metamask/preferences-controller/dist/PreferencesController.d.ts
-+++ b/node_modules/@metamask/preferences-controller/dist/PreferencesController.d.ts
-@@ -34,10 +34,13 @@ export interface PreferencesState extends BaseState {
-=======
-index 6a6be4f..dfaa33e 100644
+index 6a6be4f..ec2d81e 100644
 --- a/node_modules/@metamask/preferences-controller/dist/PreferencesController.d.ts
 +++ b/node_modules/@metamask/preferences-controller/dist/PreferencesController.d.ts
 @@ -34,10 +34,14 @@ export interface PreferencesState extends BaseState {
->>>>>>> 8a877933
      selectedAddress: string;
      useTokenDetection: boolean;
      useNftDetection: boolean;
@@ -20,17 +13,7 @@
          [methodName: string]: boolean;
      };
 +    showTestNetworks: boolean;
-+    isIpfsGatewayEnabled:boolean;
-<<<<<<< HEAD
- }
- /**
-  * Controller that stores shared settings and exposes convenience methods
-diff --git a/node_modules/@metamask/preferences-controller/dist/PreferencesController.js b/node_modules/@metamask/preferences-controller/dist/PreferencesController.js
-index ba0da42..e3b2cf7 100644
---- a/node_modules/@metamask/preferences-controller/dist/PreferencesController.js
-+++ b/node_modules/@metamask/preferences-controller/dist/PreferencesController.js
-@@ -27,10 +27,13 @@ class PreferencesController extends base_controller_1.BaseController {
-=======
++    isIpfsGatewayEnabled: boolean;
 +    securityAlertsEnabled: boolean;
  }
  /**
@@ -43,14 +26,14 @@
 +     * Toggle the display nft media enabled setting.
       *
 -     * @param openSeaEnabled - Boolean indicating user preference on using OpenSea's API.
-+     * @param displayNftMedia - Boolean indicating user preference on using web2 third parties.
++     * @param setDisplayNftMedia - Boolean indicating user preference on using web2 third parties.
       */
 -    setOpenSeaEnabled(openSeaEnabled: boolean): void;
 +    setDisplayNftMedia(displayNftMedia: boolean): void;
      /**
       * A setter for the user preferences to enable/disable rpc methods.
       *
-@@ -132,5 +136,19 @@ export declare class PreferencesController extends BaseController<BaseConfig, Pr
+@@ -132,5 +136,18 @@ export declare class PreferencesController extends BaseController<BaseConfig, Pr
       * @param isEnabled - true to enable the rpc method, false to disable it.
       */
      setDisabledRpcMethodPreference(methodName: string, isEnabled: boolean): void;
@@ -67,15 +50,13 @@
 +     * @param isIpfsGatewayEnabled - true to enable ipfs source
 +     */
 +    setIsIpfsGatewayEnabled(isIpfsGatewayEnabled: boolean): void;
-+
  }
  export default PreferencesController;
 diff --git a/node_modules/@metamask/preferences-controller/dist/PreferencesController.js b/node_modules/@metamask/preferences-controller/dist/PreferencesController.js
-index ba0da42..7cde2b0 100644
+index ba0da42..4ccf189 100644
 --- a/node_modules/@metamask/preferences-controller/dist/PreferencesController.js
 +++ b/node_modules/@metamask/preferences-controller/dist/PreferencesController.js
 @@ -27,10 +27,14 @@ class PreferencesController extends base_controller_1.BaseController {
->>>>>>> 8a877933
              selectedAddress: '',
              useTokenDetection: true,
              useNftDetection: false,
@@ -85,17 +66,13 @@
              disabledRpcMethodPreferences: {
                  eth_sign: false,
              },
-+            showTestNetworks: false,
++            showTestNetworks: true,
 +            isIpfsGatewayEnabled: true,
 +            securityAlertsEnabled: false,
          };
          this.initialize();
      }
-<<<<<<< HEAD
-@@ -181,19 +184,19 @@ class PreferencesController extends base_controller_1.BaseController {
-=======
 @@ -181,19 +185,19 @@ class PreferencesController extends base_controller_1.BaseController {
->>>>>>> 8a877933
       * @param useNftDetection - Boolean indicating user preference on NFT detection.
       */
      setUseNftDetection(useNftDetection) {
@@ -107,18 +84,10 @@
          this.update({ useNftDetection });
      }
      /**
-<<<<<<< HEAD
       * Toggle the opensea enabled setting.
       *
 -     * @param openSeaEnabled - Boolean indicating user preference on using OpenSea's API.
-+     * @param displayNftMedia - Boolean indicating user preference on using OpenSea's API.
-=======
--     * Toggle the opensea enabled setting.
-+     * Toggle the display nft media enabled setting.
-      *
--     * @param openSeaEnabled - Boolean indicating user preference on using OpenSea's API.
 +     * @param displayNftMedia - Boolean indicating user preference on using web2 third parties.
->>>>>>> 8a877933
       */
 -    setOpenSeaEnabled(openSeaEnabled) {
 -        this.update({ openSeaEnabled });
@@ -129,11 +98,7 @@
              this.update({ useNftDetection: false });
          }
      }
-<<<<<<< HEAD
-@@ -208,6 +211,26 @@ class PreferencesController extends base_controller_1.BaseController {
-=======
-@@ -208,6 +212,35 @@ class PreferencesController extends base_controller_1.BaseController {
->>>>>>> 8a877933
+@@ -208,6 +212,34 @@ class PreferencesController extends base_controller_1.BaseController {
          const newDisabledRpcMethods = Object.assign(Object.assign({}, disabledRpcMethodPreferences), { [methodName]: isEnabled });
          this.update({ disabledRpcMethodPreferences: newDisabledRpcMethods });
      }
@@ -145,20 +110,16 @@
 +    setIsMultiAccountBalancesEnabled(isMultiAccountBalancesEnabled) {
 +        this.update({ isMultiAccountBalancesEnabled });
 +    }
-<<<<<<< HEAD
-+        
-=======
-+            
->>>>>>> 8a877933
++                
 +    setShowTestNetworks(showTestNetworks) {
 +        this.update({showTestNetworks});
 +    }
 +    /**
-+    * A setter for the user enable the IPFS gateway
-+    *
-+    * @param isIpfsGatewayEnabled - true to enable ipfs source
-+    */
-+    setIsIpfsGatewayEnabled(isIpfsGatewayEnabled) {
++     * A setter for the user enable the IPFS gateway
++     *
++     * @param isIpfsGatewayEnabled - true to enable ipfs source
++     */
++     setIsIpfsGatewayEnabled(isIpfsGatewayEnabled) {
 +        this.update({ isIpfsGatewayEnabled });
 +    }
 +    /**
