diff --git a/node_modules/appwright/dist/config.js b/node_modules/appwright/dist/config.js
index a51913b..8c0335c 100644
--- a/node_modules/appwright/dist/config.js
+++ b/node_modules/appwright/dist/config.js
@@ -25,7 +25,7 @@ const defaultConfig = {
     fullyParallel: false,
     forbidOnly: false,
     retries: process.env.CI ? 2 : 0,
-    workers: 2,
+    workers: 1,
     reporter: [["list"], ["html", { open: "always" }]],
     use: {
         // TODO: Use this for actions
diff --git a/node_modules/appwright/dist/providers/browserstack/index.js b/node_modules/appwright/dist/providers/browserstack/index.js
<<<<<<< HEAD
index 638c5df..1733feb 100644
--- a/node_modules/appwright/dist/providers/browserstack/index.js
+++ b/node_modules/appwright/dist/providers/browserstack/index.js
@@ -242,6 +242,9 @@ class BrowserStackDeviceProvider {
                 "bstack:options": {
                     debug: true,
                     interactiveDebugging: true,
+                    local: process.env.BROWSERSTACK_LOCAL || false, // needed to run e2e on CI
+                    localIdentifier: process.env.GITHUB_RUN_ID, // needed to run e2e on CI
+                    appProfiling: true, // needed to profile the app
                     networkLogs: true,
                     appiumVersion: "2.6.0",
                     enableCameraImageInjection: this.project.use.device?.enableCameraImageInjection,
@@ -250,16 +253,17 @@ class BrowserStackDeviceProvider {
=======
index 638c5df..b0bd626 100644
--- a/node_modules/appwright/dist/providers/browserstack/index.js
+++ b/node_modules/appwright/dist/providers/browserstack/index.js
@@ -250,10 +250,10 @@ class BrowserStackDeviceProvider {
>>>>>>> 4a3ca8b1
                     osVersion: this.project.use.device.osVersion,
                     platformName: platformName,
                     deviceOrientation: this.project.use.device?.orientation,
-                    buildName: `${projectName} ${platformName}`,
+                    buildName: process.env.BROWSERSTACK_BUILD_NAME || `${projectName} ${platformName}`,
                     sessionName: `${projectName} ${platformName} test`,
<<<<<<< HEAD
                     buildIdentifier: process.env.GITHUB_ACTIONS === "true" 
-                        ? `CI ${process.env.GITHUB_RUN_ID}`
-                        : process.env.USER,
+                    ? ""  // Empty string for CI
+                    : process.env.USER, 
                 },
                 "appium:autoGrantPermissions": true,
                 "appium:app": process.env[envVarKey],
                 "appium:autoAcceptAlerts": true,
                 "appium:fullReset": true,
+                "appium:autoLaunch": false,
                 "appium:settings[snapshotMaxDepth]": 62,
             },
         };
diff --git a/node_modules/appwright/dist/providers/emulator/index.js b/node_modules/appwright/dist/providers/emulator/index.js
index f3bc150..e45fd2a 100644
--- a/node_modules/appwright/dist/providers/emulator/index.js
+++ b/node_modules/appwright/dist/providers/emulator/index.js
@@ -75,7 +75,7 @@ Follow the steps mentioned in ${androidSimulatorConfigDocLink} to run test on An
                 "appium:autoAcceptAlerts": true,
                 "appium:fullReset": true,
                 "appium:deviceOrientation": this.project.use.device?.orientation,
-                "appium:settings[snapshotMaxDepth]": 62,
+                "appium:settings[snapshotMaxDepth]": 80,
                 "appium:wdaLaunchTimeout": 300_000,
             },
         };
=======
                     buildIdentifier: process.env.GITHUB_ACTIONS === "true"
-                        ? `CI ${process.env.GITHUB_RUN_ID}`
+                        ? ""
                         : process.env.USER,
                 },
                 "appium:autoGrantPermissions": true,
>>>>>>> 4a3ca8b1
<|MERGE_RESOLUTION|>--- conflicted
+++ resolved
@@ -12,7 +12,6 @@
      use: {
          // TODO: Use this for actions
 diff --git a/node_modules/appwright/dist/providers/browserstack/index.js b/node_modules/appwright/dist/providers/browserstack/index.js
-<<<<<<< HEAD
 index 638c5df..1733feb 100644
 --- a/node_modules/appwright/dist/providers/browserstack/index.js
 +++ b/node_modules/appwright/dist/providers/browserstack/index.js
@@ -27,51 +26,15 @@
                      appiumVersion: "2.6.0",
                      enableCameraImageInjection: this.project.use.device?.enableCameraImageInjection,
 @@ -250,16 +253,17 @@ class BrowserStackDeviceProvider {
-=======
-index 638c5df..b0bd626 100644
---- a/node_modules/appwright/dist/providers/browserstack/index.js
-+++ b/node_modules/appwright/dist/providers/browserstack/index.js
-@@ -250,10 +250,10 @@ class BrowserStackDeviceProvider {
->>>>>>> 4a3ca8b1
                      osVersion: this.project.use.device.osVersion,
                      platformName: platformName,
                      deviceOrientation: this.project.use.device?.orientation,
 -                    buildName: `${projectName} ${platformName}`,
 +                    buildName: process.env.BROWSERSTACK_BUILD_NAME || `${projectName} ${platformName}`,
                      sessionName: `${projectName} ${platformName} test`,
-<<<<<<< HEAD
-                     buildIdentifier: process.env.GITHUB_ACTIONS === "true" 
--                        ? `CI ${process.env.GITHUB_RUN_ID}`
--                        : process.env.USER,
-+                    ? ""  // Empty string for CI
-+                    : process.env.USER, 
-                 },
-                 "appium:autoGrantPermissions": true,
-                 "appium:app": process.env[envVarKey],
-                 "appium:autoAcceptAlerts": true,
-                 "appium:fullReset": true,
-+                "appium:autoLaunch": false,
-                 "appium:settings[snapshotMaxDepth]": 62,
-             },
-         };
-diff --git a/node_modules/appwright/dist/providers/emulator/index.js b/node_modules/appwright/dist/providers/emulator/index.js
-index f3bc150..e45fd2a 100644
---- a/node_modules/appwright/dist/providers/emulator/index.js
-+++ b/node_modules/appwright/dist/providers/emulator/index.js
-@@ -75,7 +75,7 @@ Follow the steps mentioned in ${androidSimulatorConfigDocLink} to run test on An
-                 "appium:autoAcceptAlerts": true,
-                 "appium:fullReset": true,
-                 "appium:deviceOrientation": this.project.use.device?.orientation,
--                "appium:settings[snapshotMaxDepth]": 62,
-+                "appium:settings[snapshotMaxDepth]": 80,
-                 "appium:wdaLaunchTimeout": 300_000,
-             },
-         };
-=======
                      buildIdentifier: process.env.GITHUB_ACTIONS === "true"
 -                        ? `CI ${process.env.GITHUB_RUN_ID}`
 +                        ? ""
                          : process.env.USER,
                  },
-                 "appium:autoGrantPermissions": true,
->>>>>>> 4a3ca8b1
+                 "appium:autoGrantPermissions": true,