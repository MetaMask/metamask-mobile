diff --git a/node_modules/react-native-webview/android/src/main/java/com/reactnativecommunity/webview/RNCWebViewManager.java b/node_modules/react-native-webview/android/src/main/java/com/reactnativecommunity/webview/RNCWebViewManager.java
index 2190ae7..cd05399 100644
--- a/node_modules/react-native-webview/android/src/main/java/com/reactnativecommunity/webview/RNCWebViewManager.java
+++ b/node_modules/react-native-webview/android/src/main/java/com/reactnativecommunity/webview/RNCWebViewManager.java
@@ -1,5 +1,27 @@
 package com.reactnativecommunity.webview;
 
+import java.io.ByteArrayInputStream;
+import java.io.IOException;
+import java.io.InputStream;
+import java.nio.charset.Charset;
+import java.nio.charset.StandardCharsets;
+import java.nio.charset.UnsupportedCharsetException;
+
+import okhttp3.MediaType;
+import okhttp3.OkHttpClient;
+import okhttp3.OkHttpClient.Builder;
+import okhttp3.Request;
+import okhttp3.Response;
+import org.json.JSONException;
+import org.json.JSONObject;
+import java.net.HttpURLConnection;
+
+import android.util.Log;
+
+import android.webkit.ServiceWorkerController;
+import android.webkit.ServiceWorkerClient;
+
+
 import android.annotation.SuppressLint;
 import android.annotation.TargetApi;
 import android.app.DownloadManager;
@@ -135,6 +157,10 @@ public class RNCWebViewManager extends SimpleViewManager<WebView> {
   public static final int COMMAND_CLEAR_HISTORY = 1002;
 
   protected static final String REACT_CLASS = "RNCWebView";
+
+  protected static final String HEADER_CONTENT_TYPE = "content-type";
+  protected static final String UNKNOWN_MIME_TYPE = "application/octet-stream";
+
   protected static final String HTML_ENCODING = "UTF-8";
   protected static final String HTML_MIME_TYPE = "text/html";
   protected static final String JAVASCRIPT_INTERFACE = "ReactNativeWebView";
@@ -150,11 +176,20 @@ public class RNCWebViewManager extends SimpleViewManager<WebView> {
   protected @Nullable String mUserAgent = null;
   protected @Nullable String mUserAgentWithApplicationName = null;
 
+  protected static String userAgent;
+
+  protected static OkHttpClient httpClient;
+
   public RNCWebViewManager() {
     mWebViewConfig = new WebViewConfig() {
       public void configWebView(WebView webView) {
       }
     };
+    
+    httpClient = new Builder()
+    .followRedirects(false)
+    .followSslRedirects(false)
+    .build();
   }
 
   public RNCWebViewManager(WebViewConfig webViewConfig) {
@@ -181,6 +216,7 @@ public class RNCWebViewManager extends SimpleViewManager<WebView> {
   @TargetApi(Build.VERSION_CODES.LOLLIPOP)
   protected WebView createViewInstance(ThemedReactContext reactContext) {
     RNCWebView webView = createRNCWebViewInstance(reactContext);
+    userAgent = webView.getSettings().getUserAgentString();
     setupWebChromeClient(reactContext, webView);
     reactContext.addLifecycleEventListener(webView);
     mWebViewConfig.configWebView(webView);
@@ -246,9 +282,80 @@ public class RNCWebViewManager extends SimpleViewManager<WebView> {
       }
     });
 
+    if (Build.VERSION.SDK_INT >= Build.VERSION_CODES.N) {
+        ServiceWorkerController swController = ServiceWorkerController.getInstance();
+        swController.setServiceWorkerClient(new ServiceWorkerClient() {
+            @Override
+            public WebResourceResponse shouldInterceptRequest(WebResourceRequest request) {
+                WebResourceResponse response = RNCWebViewManager.this.shouldInterceptRequest(request, false, webView);
+                if (response != null) {
+                    return response;
+                }
+
+                return super.shouldInterceptRequest(request);
+            }
+        });
+    }
+
     return webView;
   }
 
+  private Boolean urlStringLooksInvalid(String urlString) {
+    return urlString == null ||
+       urlString.trim().equals("") ||
+       !(urlString.startsWith("http") && !urlString.startsWith("www")) ||
+       urlString.contains("|");
+  }
+
+  private Boolean responseRequiresJSInjection(Response response) {
+    // we don't want to inject JS into redirects
+    if (response.isRedirect()) {
+      return false;
+    }
+
+    // ...okhttp appends charset to content type sometimes, like "text/html; charset=UTF8"
+    final String contentTypeAndCharset = response.header(HEADER_CONTENT_TYPE, UNKNOWN_MIME_TYPE);
+    // ...and we only want to inject it in to HTML, really
+    return contentTypeAndCharset.startsWith(HTML_MIME_TYPE);
+  }
+
+  public WebResourceResponse shouldInterceptRequest(WebResourceRequest request, Boolean onlyMainFrame, RNCWebView webView) {
+    Uri url = request.getUrl();
+    String urlStr = url.toString();
+
+    if (onlyMainFrame && !request.isForMainFrame() || 
+      urlStringLooksInvalid(urlStr)) {
+      return null;//super.shouldInterceptRequest(webView, request);
+    }
+
+    try {
+      Request req = new Request.Builder()
+      .url(urlStr)
+      .header("User-Agent", userAgent)
+      .build();
+  
+      Response response = httpClient.newCall(req).execute();
+  
+  
+      if (!responseRequiresJSInjection(response)) {
+        return null;
+      }
+  
+      InputStream is = response.body().byteStream();
+      MediaType contentType = response.body().contentType();
+      Charset charset = contentType != null ? contentType.charset(StandardCharsets.UTF_8) : StandardCharsets.UTF_8;
+  
+      RNCWebView reactWebView = (RNCWebView) webView;
+      if (response.code() == HttpURLConnection.HTTP_OK) {
+      is = new InputStreamWithInjectedJS(is, reactWebView.injectedJSBeforeContentLoaded, charset);
+      }
+  
+      return new WebResourceResponse("text/html", charset.name(), is);
+    } catch (IOException e) {
+      return null;
+    }
+  }
+
   @ReactProp(name = "javaScriptEnabled")
   public void setJavaScriptEnabled(WebView view, boolean enabled) {
     view.getSettings().setJavaScriptEnabled(enabled);
@@ -778,8 +885,94 @@ public class RNCWebViewManager extends SimpleViewManager<WebView> {
     }
   }
 
-  protected static class RNCWebViewClient extends WebViewClient {
+  public static class InputStreamWithInjectedJS extends InputStream {
+    private InputStream pageIS;
+    private InputStream scriptIS;
+    private Charset charset;
+    private static final String REACT_CLASS = "InputStreamWithInjectedJS";
+    private static Map<Charset, String> script = new HashMap<>();
+
+    private boolean hasJS = false;
+    private boolean headWasFound = false;
+    private boolean scriptWasInjected = false;
+    private StringBuffer contentBuffer = new StringBuffer();
+
+    private static Charset getCharset(String charsetName) {
+        Charset cs = StandardCharsets.UTF_8;
+        try {
+            if (charsetName != null) {
+                cs = Charset.forName(charsetName);
+            }
+        } catch (UnsupportedCharsetException e) {
+            Log.d(REACT_CLASS, "wrong charset: " + charsetName);
+        }
+
+        return cs;
+    }
+
+    private static InputStream getScript(Charset charset) {
+        String js = script.get(charset);
+        if (js == null) {
+            String defaultJs = script.get(StandardCharsets.UTF_8);
+            js = new String(defaultJs.getBytes(StandardCharsets.UTF_8), charset);
+            script.put(charset, js);
+        }
+
+        return new ByteArrayInputStream(js.getBytes(charset));
+    }
+
+    InputStreamWithInjectedJS(InputStream is, String js, Charset charset) {
+        if (js == null) {
+            this.pageIS = is;
+        } else {
+            this.hasJS = true;
+            this.charset = charset;
+            Charset cs = StandardCharsets.UTF_8;
+            String jsScript = "<script>" + js + "</script>";
+            script.put(cs, jsScript);
+            this.pageIS = is;
+        }
+    }
+
+    @Override
+    public int read() throws IOException {
+        if (scriptWasInjected || !hasJS) {
+            return pageIS.read();
+        }
+
+        if (!scriptWasInjected && headWasFound) {
+            int nextByte = scriptIS.read();
+            if (nextByte == -1) {
+                scriptIS.close();
+                scriptWasInjected = true;
+                return pageIS.read();
+            } else {
+                return nextByte;
+            }
+        }
+
+        if (!headWasFound) {
+            int nextByte = pageIS.read();
+            contentBuffer.append((char) nextByte);
+            int bufferLength = contentBuffer.length();
+            if (nextByte == 62 && bufferLength >= 6) {
+                if (contentBuffer.substring(bufferLength - 6).equals("<head>")) {
+                    this.scriptIS = getScript(this.charset);
+                    headWasFound = true;
+                }
+            }
+
+            return nextByte;
+        }
+
+        return pageIS.read();
+    }
+
+  }
+
+  protected class RNCWebViewClient extends WebViewClient {
 
+    protected static final String REACT_CLASS = "RNCWebViewClient";
     protected boolean mLastLoadFailed = false;
     protected @Nullable
     ReadableArray mUrlPrefixesForDefaultIntent;
@@ -808,9 +1001,6 @@ public class RNCWebViewManager extends SimpleViewManager<WebView> {
       super.onPageStarted(webView, url, favicon);
       mLastLoadFailed = false;
 
-      RNCWebView reactWebView = (RNCWebView) webView;
-      reactWebView.callInjectedJavaScriptBeforeContentLoaded();
-
       dispatchEvent(
         webView,
         new TopLoadingStartEvent(
@@ -818,6 +1008,16 @@ public class RNCWebViewManager extends SimpleViewManager<WebView> {
           createWebViewEvent(webView, url)));
     }
 
+    @Override
+    public WebResourceResponse shouldInterceptRequest(WebView webView, WebResourceRequest request) {
+        WebResourceResponse response = RNCWebViewManager.this.shouldInterceptRequest(request, true, (RNCWebView)webView);
+        if (response != null) {
+            return response;
+        }
+
+        return super.shouldInterceptRequest(webView, request);
+    }
+
     @Override
     public boolean shouldOverrideUrlLoading(WebView view, String url) {
       final RNCWebView rncWebView = (RNCWebView) view;
@@ -870,6 +1070,21 @@ public class RNCWebViewManager extends SimpleViewManager<WebView> {
     @TargetApi(Build.VERSION_CODES.N)
     @Override
     public boolean shouldOverrideUrlLoading(WebView view, WebResourceRequest request) {
+
+      if (Build.VERSION.SDK_INT >= Build.VERSION_CODES.N) {
+  
+             /*
+              * In order to follow redirects properly, we return null in interceptRequest().
+              * Doing this breaks the web3 injection on the resulting page, so we have to reload to
+              * make sure web3 is available.
+              * */
+  
+          if (request.isForMainFrame() && request.isRedirect()) {
+              view.loadUrl(request.getUrl().toString());
+              return true;
+          }
+      }
+
       final String url = request.getUrl().toString();
       return this.shouldOverrideUrlLoading(view, url);
     }
<<<<<<< HEAD
=======
diff --git a/node_modules/react-native-webview/apple/RNCWebView.m b/node_modules/react-native-webview/apple/RNCWebView.m
index 02005db..c9b51d9 100644
--- a/node_modules/react-native-webview/apple/RNCWebView.m
+++ b/node_modules/react-native-webview/apple/RNCWebView.m
@@ -801,11 +801,13 @@ - (void)                    webView:(WKWebView *)webView
 - (void)webView:(WKWebView *)webView runJavaScriptAlertPanelWithMessage:(NSString *)message initiatedByFrame:(WKFrameInfo *)frame completionHandler:(void (^)(void))completionHandler
 {
 #if !TARGET_OS_OSX
-  UIAlertController *alert = [UIAlertController alertControllerWithTitle:@"" message:message preferredStyle:UIAlertControllerStyleAlert];
-  [alert addAction:[UIAlertAction actionWithTitle:@"Ok" style:UIAlertActionStyleDefault handler:^(UIAlertAction *action) {
-    completionHandler();
-  }]];
-  [[self topViewController] presentViewController:alert animated:YES completion:NULL];
+  dispatch_after(dispatch_time(DISPATCH_TIME_NOW, (int64_t)(0.7 * NSEC_PER_SEC)), dispatch_get_main_queue(), ^{	
+    UIAlertController *alert = [UIAlertController alertControllerWithTitle:@"" message:message preferredStyle:UIAlertControllerStyleAlert];	
+    [alert addAction:[UIAlertAction actionWithTitle:@"Ok" style:UIAlertActionStyleDefault handler:^(UIAlertAction *action) {	
+      completionHandler();	
+    }]];	
+    [[self topViewController] presentViewController:alert animated:YES completion:NULL];	
+  });
 #else
   NSAlert *alert = [[NSAlert alloc] init];
   [alert setMessageText:message];
>>>>>>> feature/swaps-quotes-view<|MERGE_RESOLUTION|>--- conflicted
+++ resolved
@@ -296,8 +296,6 @@
        final String url = request.getUrl().toString();
        return this.shouldOverrideUrlLoading(view, url);
      }
-<<<<<<< HEAD
-=======
 diff --git a/node_modules/react-native-webview/apple/RNCWebView.m b/node_modules/react-native-webview/apple/RNCWebView.m
 index 02005db..c9b51d9 100644
 --- a/node_modules/react-native-webview/apple/RNCWebView.m
@@ -320,5 +318,4 @@
 +  });
  #else
    NSAlert *alert = [[NSAlert alloc] init];
-   [alert setMessageText:message];
->>>>>>> feature/swaps-quotes-view+   [alert setMessageText:message];