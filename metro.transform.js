--- conflicted
+++ resolved
@@ -21,11 +21,8 @@
   'multi-srp',
   'bitcoin',
   'solana',
-<<<<<<< HEAD
   'sample-feature',
-=======
   'tron',
->>>>>>> 255a5049
   'experimental',
 ]);
 
