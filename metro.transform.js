/* eslint-disable no-console */
/* eslint-disable import/no-nodejs-modules */
/* eslint-disable import/no-commonjs */
const path = require('path');
const {
  removeFencedCode,
  lintTransformedFile,
} = require('@metamask/build-utils');
const { ESLint } = require('eslint');
const defaultTransformer = require('metro-react-native-babel-transformer');
const svgTransformer = require('react-native-svg-transformer');

// Code fence removal variables
const fileExtsToScan = ['.js', '.jsx', '.cjs', '.mjs', '.ts', '.tsx'];
const availableFeatures = new Set([
  'flask',
  'preinstalled-snaps',
  'external-snaps',
  'beta',
  'keyring-snaps',
  'multi-srp',
  'bitcoin',
]);

<<<<<<< HEAD
const mainFeatureSet = new Set(['preinstalled-snaps']);
const betaFeatureSet = new Set([
  'beta',
  'preinstalled-snaps',
  'keyring-snaps',
  'multi-srp',
]);
=======
const mainFeatureSet = new Set(['preinstalled-snaps', 'multi-srp']);
const betaFeatureSet = new Set(['beta', 'preinstalled-snaps', 'keyring-snaps', 'multi-srp']);
>>>>>>> 3a22704b
const flaskFeatureSet = new Set([
  'flask',
  'preinstalled-snaps',
  'external-snaps',
  'keyring-snaps',
  'multi-srp',
  'bitcoin',
]);

/**
 * Gets the features for the current build type, used to determine which code
 * fences to remove.
 *
 * @returns {Set<string>} The set of features to be included in the build.
 */
function getBuildTypeFeatures() {
  const buildType = process.env.METAMASK_BUILD_TYPE ?? 'main';
  switch (buildType) {
    case 'main':
      return mainFeatureSet;
    case 'beta':
      return betaFeatureSet;
    case 'flask':
      return flaskFeatureSet;
    default:
      throw new Error(
        `Invalid METAMASK_BUILD_TYPE of ${buildType} was passed to metro transform`,
      );
  }
}

/**
 * The Metro transformer function. Notably, handles code fence removal.
 * See https://github.com/MetaMask/core/tree/main/packages/build-utils for details.
 */
module.exports.transform = async ({ src, filename, options }) => {
  if (filename.endsWith('.svg')) {
    return svgTransformer.transform({ src, filename, options });
  }

  /**
   * Params based on builds we're code splitting
   * i.e: flavorDimensions "version" productFlavors from android/app/build.gradle
   */
  if (
    !path.normalize(filename).split(path.sep).includes('node_modules') &&
    fileExtsToScan.includes(path.extname(filename))
  ) {
    const [processedSource, didModify] = removeFencedCode(filename, src, {
      all: availableFeatures,
      active: getBuildTypeFeatures(),
    });

    if (didModify) {
      await lintTransformedFile(getESLintInstance(), filename, processedSource);
    }
    return defaultTransformer.transform({
      src: processedSource,
      filename,
      options,
    });
  }
  return defaultTransformer.transform({ src, filename, options });
};

/**
 * The singleton ESLint instance.
 *
 * @type {ESLint}
 */
let eslintInstance;

/**
 * Gets the singleton ESLint instance, initializing it if necessary.
 * Initializing involves reading the ESLint configuration from disk and
 * modifying it according to the needs of code fence removal.
 *
 * @returns {ESLint} The singleton ESLint instance.
 */
function getESLintInstance() {
  if (!eslintInstance) {
    const eslintrc = require('./.eslintrc.js');

    eslintrc.overrides.forEach((override) => {
      const rules = override.rules ?? {};

      // We don't want linting to fail for purely stylistic reasons.
      rules['prettier/prettier'] = 'off';
      // Sometimes we use `let` instead of `const` to assign variables depending on
      // the build type.
      rules['prefer-const'] = 'off';

      override.rules = rules;
    });

    // also override the rules section
    // We don't want linting to fail for purely stylistic reasons.
    eslintrc.rules['prettier/prettier'] = 0;
    // Sometimes we use `let` instead of `const` to assign variables depending on
    // the build type.
    eslintrc.rules['prefer-const'] = 0;

    // Remove all test-related overrides. We will never lint test files here.
    eslintrc.overrides = eslintrc.overrides.filter(
      (override) =>
        !(
          (override.extends &&
            override.extends.find(
              (configName) =>
                configName.includes('jest') || configName.includes('mocha'),
            )) ||
          (override.plugins &&
            override.plugins.find((pluginName) => pluginName.includes('jest')))
        ),
    );

    eslintInstance = new ESLint({ baseConfig: eslintrc, useEslintrc: false });
  }
  return eslintInstance;
}<|MERGE_RESOLUTION|>--- conflicted
+++ resolved
@@ -22,18 +22,8 @@
   'bitcoin',
 ]);
 
-<<<<<<< HEAD
-const mainFeatureSet = new Set(['preinstalled-snaps']);
-const betaFeatureSet = new Set([
-  'beta',
-  'preinstalled-snaps',
-  'keyring-snaps',
-  'multi-srp',
-]);
-=======
 const mainFeatureSet = new Set(['preinstalled-snaps', 'multi-srp']);
 const betaFeatureSet = new Set(['beta', 'preinstalled-snaps', 'keyring-snaps', 'multi-srp']);
->>>>>>> 3a22704b
 const flaskFeatureSet = new Set([
   'flask',
   'preinstalled-snaps',
