--- conflicted
+++ resolved
@@ -64,14 +64,11 @@
     case 'qa':
     case 'QA':
     case 'main':
-<<<<<<< HEAD
-=======
       // TODO: Refactor this once we've abstracted environment away from build type
       if (envType === 'exp') {
         // Only include experimental features in experimental environment
         return experimentalFeatureSet;
       }
->>>>>>> 05d3e30f
       return envType === 'beta' ? betaFeatureSet : mainFeatureSet;
     case 'beta':
       return betaFeatureSet;
