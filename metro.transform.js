--- conflicted
+++ resolved
@@ -21,12 +21,8 @@
   'multi-srp',
   'bitcoin',
   'solana',
-<<<<<<< HEAD
-  'seedless-onboarding',
   'sample-feature',
-=======
   'experimental',
->>>>>>> 6424fcbb
 ]);
 
 const mainFeatureSet = new Set([
@@ -64,28 +60,8 @@
 function getBuildTypeFeatures() {
   const buildType = process.env.METAMASK_BUILD_TYPE ?? 'main';
   const envType = process.env.METAMASK_ENVIRONMENT ?? 'production';
-<<<<<<< HEAD
-  
-  // Get base feature set based on build type
-  const features = (() => {
-    switch (buildType) {
-      case 'main':
-        return envType === 'beta' ? betaFeatureSet : mainFeatureSet;
-      case 'beta':
-        return betaFeatureSet;
-      case 'flask':
-        return flaskFeatureSet;
-      default:
-        throw new Error(
-          `Invalid METAMASK_BUILD_TYPE of ${buildType} was passed to metro transform`,
-        );
-    }
-  })();
-  
-  // Add sample-feature only if explicitly enabled via env var
-  if (process.env.INCLUDE_SAMPLE_FEATURE === 'true') {
-    return new Set([...features, 'sample-feature']);
-=======
+  let features;
+
   switch (buildType) {
     // TODO: Remove uppercase QA once we've consolidated build types
     case 'qa':
@@ -94,20 +70,28 @@
       // TODO: Refactor this once we've abstracted environment away from build type
       if (envType === 'exp') {
         // Only include experimental features in experimental environment
-        return experimentalFeatureSet;
+        features = experimentalFeatureSet;
+        break;
       }
-      return envType === 'beta' ? betaFeatureSet : mainFeatureSet;
+      features = envType === 'beta' ? betaFeatureSet : mainFeatureSet;
+      break;
     case 'beta':
-      return betaFeatureSet;
+      features = betaFeatureSet;
+      break;
     case 'flask':
-      return flaskFeatureSet;
+      features = flaskFeatureSet;
+      break;
     default:
       throw new Error(
         `Invalid METAMASK_BUILD_TYPE of ${buildType} was passed to metro transform`,
       );
->>>>>>> 6424fcbb
   }
-  
+
+   // Add sample-feature only if explicitly enabled via env var
+   if (process.env.INCLUDE_SAMPLE_FEATURE === 'true') {
+    features = [...features, 'sample-feature'];
+   }
+
   return features;
 }
 
