/* eslint-disable no-console */
/* eslint-disable import/no-nodejs-modules */
/* eslint-disable import/no-commonjs */
const path = require('path');
const {
  removeFencedCode,
  lintTransformedFile,
} = require('@metamask/build-utils');
const { ESLint } = require('eslint');
const defaultTransformer = require('metro-react-native-babel-transformer');
const svgTransformer = require('react-native-svg-transformer');

// Code fence removal variables
const fileExtsToScan = ['.js', '.jsx', '.cjs', '.mjs', '.ts', '.tsx'];
const availableFeatures = new Set([
  'flask',
  'preinstalled-snaps',
  'external-snaps',
  'beta',
  'keyring-snaps',
  'multi-srp',
  'bitcoin',
<<<<<<< HEAD
  'seedless-onboarding',
=======
  'solana',
>>>>>>> 03fd9136
]);

const mainFeatureSet = new Set(['preinstalled-snaps', 'multi-srp']);
const betaFeatureSet = new Set([
  'beta',
  'preinstalled-snaps',
  'keyring-snaps',
  'multi-srp',
<<<<<<< HEAD
=======
  'solana',
>>>>>>> 03fd9136
]);
const flaskFeatureSet = new Set([
  'flask',
  'preinstalled-snaps',
  'external-snaps',
  'keyring-snaps',
  'multi-srp',
  'bitcoin',
<<<<<<< HEAD
  'seedless-onboarding',
=======
  'solana',
>>>>>>> 03fd9136
]);

/**
 * Gets the features for the current build type, used to determine which code
 * fences to remove.
 *
 * @returns {Set<string>} The set of features to be included in the build.
 */
function getBuildTypeFeatures() {
  const buildType = process.env.METAMASK_BUILD_TYPE ?? 'main';
  switch (buildType) {
    case 'main':
      return mainFeatureSet;
    case 'beta':
      return betaFeatureSet;
    case 'flask':
      return flaskFeatureSet;
    default:
      throw new Error(
        `Invalid METAMASK_BUILD_TYPE of ${buildType} was passed to metro transform`,
      );
  }
}

/**
 * The Metro transformer function. Notably, handles code fence removal.
 * See https://github.com/MetaMask/core/tree/main/packages/build-utils for details.
 */
module.exports.transform = async ({ src, filename, options }) => {
  if (filename.endsWith('.svg')) {
    return svgTransformer.transform({ src, filename, options });
  }

  /**
   * Params based on builds we're code splitting
   * i.e: flavorDimensions "version" productFlavors from android/app/build.gradle
   */
  if (
    !path.normalize(filename).split(path.sep).includes('node_modules') &&
    fileExtsToScan.includes(path.extname(filename))
  ) {
    const [processedSource, didModify] = removeFencedCode(filename, src, {
      all: availableFeatures,
      active: getBuildTypeFeatures(),
    });

    if (didModify) {
      await lintTransformedFile(getESLintInstance(), filename, processedSource);
    }
    return defaultTransformer.transform({
      src: processedSource,
      filename,
      options,
    });
  }
  return defaultTransformer.transform({ src, filename, options });
};

/**
 * The singleton ESLint instance.
 *
 * @type {ESLint}
 */
let eslintInstance;

/**
 * Gets the singleton ESLint instance, initializing it if necessary.
 * Initializing involves reading the ESLint configuration from disk and
 * modifying it according to the needs of code fence removal.
 *
 * @returns {ESLint} The singleton ESLint instance.
 */
function getESLintInstance() {
  if (!eslintInstance) {
    const eslintrc = require('./.eslintrc.js');

    eslintrc.overrides.forEach((override) => {
      const rules = override.rules ?? {};

      // We don't want linting to fail for purely stylistic reasons.
      rules['prettier/prettier'] = 'off';
      // Sometimes we use `let` instead of `const` to assign variables depending on
      // the build type.
      rules['prefer-const'] = 'off';

      override.rules = rules;
    });

    // also override the rules section
    // We don't want linting to fail for purely stylistic reasons.
    eslintrc.rules['prettier/prettier'] = 0;
    // Sometimes we use `let` instead of `const` to assign variables depending on
    // the build type.
    eslintrc.rules['prefer-const'] = 0;

    // Remove all test-related overrides. We will never lint test files here.
    eslintrc.overrides = eslintrc.overrides.filter(
      (override) =>
        !(
          (override.extends &&
            override.extends.find(
              (configName) =>
                configName.includes('jest') || configName.includes('mocha'),
            )) ||
          (override.plugins &&
            override.plugins.find((pluginName) => pluginName.includes('jest')))
        ),
    );

    eslintInstance = new ESLint({ baseConfig: eslintrc, useEslintrc: false });
  }
  return eslintInstance;
}<|MERGE_RESOLUTION|>--- conflicted
+++ resolved
@@ -20,11 +20,8 @@
   'keyring-snaps',
   'multi-srp',
   'bitcoin',
-<<<<<<< HEAD
+  'solana',
   'seedless-onboarding',
-=======
-  'solana',
->>>>>>> 03fd9136
 ]);
 
 const mainFeatureSet = new Set(['preinstalled-snaps', 'multi-srp']);
@@ -33,10 +30,7 @@
   'preinstalled-snaps',
   'keyring-snaps',
   'multi-srp',
-<<<<<<< HEAD
-=======
   'solana',
->>>>>>> 03fd9136
 ]);
 const flaskFeatureSet = new Set([
   'flask',
@@ -45,11 +39,8 @@
   'keyring-snaps',
   'multi-srp',
   'bitcoin',
-<<<<<<< HEAD
+  'solana',
   'seedless-onboarding',
-=======
-  'solana',
->>>>>>> 03fd9136
 ]);
 
 /**
