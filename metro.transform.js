/* eslint-disable no-console */
/* eslint-disable import/no-nodejs-modules */
/* eslint-disable import/no-commonjs */
const path = require('path');
const {
  removeFencedCode,
  lintTransformedFile,
} = require('@metamask/build-utils');
const { ESLint } = require('eslint');
const defaultTransformer = require('metro-react-native-babel-transformer');
const svgTransformer = require('react-native-svg-transformer');

// Code fence removal variables
const fileExtsToScan = ['.js', '.jsx', '.cjs', '.mjs', '.ts', '.tsx'];
const availableFeatures = new Set([
  'flask',
  'preinstalled-snaps',
  'external-snaps',
  'beta',
  'keyring-snaps',
  'multi-srp',
  'bitcoin',
  'solana',
  'experimental',
]);

const mainFeatureSet = new Set([
  'preinstalled-snaps',
  'keyring-snaps',
  'multi-srp',
  'solana',
]);
const betaFeatureSet = new Set([
  'beta',
  'preinstalled-snaps',
  'keyring-snaps',
  'multi-srp',
  'solana',
]);
const flaskFeatureSet = new Set([
  'flask',
  'preinstalled-snaps',
  'external-snaps',
  'keyring-snaps',
  'multi-srp',
  'bitcoin',
  'solana',
]);
const experimentalFeatureSet = new Set(['experimental']);

/**
 * Gets the features for the current build type, used to determine which code
 * fences to remove.
 *
 * @returns {Set<string>} The set of features to be included in the build.
 */
function getBuildTypeFeatures() {
  const buildType = process.env.METAMASK_BUILD_TYPE ?? 'main';
  const envType = process.env.METAMASK_ENVIRONMENT ?? 'production';
  switch (buildType) {
    case 'main':
<<<<<<< HEAD
      // TODO: Refactor this once we've abstracted environment away from build type
      if (envType === 'exp') {
        // Only include experimental features in experimental environment
        return experimentalFeatureSet;
      }
      return envType === 'prod' ? mainFeatureSet : betaFeatureSet;
=======
      return envType === 'beta' ? betaFeatureSet : mainFeatureSet;
>>>>>>> 456ce9b4
    case 'beta':
      return betaFeatureSet;
    case 'flask':
      return flaskFeatureSet;
    default:
      throw new Error(
        `Invalid METAMASK_BUILD_TYPE of ${buildType} was passed to metro transform`,
      );
  }
}

/**
 * The Metro transformer function. Notably, handles code fence removal.
 * See https://github.com/MetaMask/core/tree/main/packages/build-utils for details.
 */
module.exports.transform = async ({ src, filename, options }) => {
  if (filename.endsWith('.svg')) {
    return svgTransformer.transform({ src, filename, options });
  }

  /**
   * Params based on builds we're code splitting
   * i.e: flavorDimensions "version" productFlavors from android/app/build.gradle
   */
  if (
    !path.normalize(filename).split(path.sep).includes('node_modules') &&
    fileExtsToScan.includes(path.extname(filename))
  ) {
    const [processedSource, didModify] = removeFencedCode(filename, src, {
      all: availableFeatures,
      active: getBuildTypeFeatures(),
    });

    if (didModify) {
      await lintTransformedFile(getESLintInstance(), filename, processedSource);
    }
    return defaultTransformer.transform({
      src: processedSource,
      filename,
      options,
    });
  }
  return defaultTransformer.transform({ src, filename, options });
};

/**
 * The singleton ESLint instance.
 *
 * @type {ESLint}
 */
let eslintInstance;

/**
 * Gets the singleton ESLint instance, initializing it if necessary.
 * Initializing involves reading the ESLint configuration from disk and
 * modifying it according to the needs of code fence removal.
 *
 * @returns {ESLint} The singleton ESLint instance.
 */
function getESLintInstance() {
  if (!eslintInstance) {
    const eslintrc = require('./.eslintrc.js');

    eslintrc.overrides.forEach((override) => {
      const rules = override.rules ?? {};

      // We don't want linting to fail for purely stylistic reasons.
      rules['prettier/prettier'] = 'off';
      // Sometimes we use `let` instead of `const` to assign variables depending on
      // the build type.
      rules['prefer-const'] = 'off';

      override.rules = rules;
    });

    // also override the rules section
    // We don't want linting to fail for purely stylistic reasons.
    eslintrc.rules['prettier/prettier'] = 0;
    // Sometimes we use `let` instead of `const` to assign variables depending on
    // the build type.
    eslintrc.rules['prefer-const'] = 0;

    // Remove all test-related overrides. We will never lint test files here.
    eslintrc.overrides = eslintrc.overrides.filter(
      (override) =>
        !(
          (override.extends &&
            override.extends.find(
              (configName) =>
                configName.includes('jest') || configName.includes('mocha'),
            )) ||
          (override.plugins &&
            override.plugins.find((pluginName) => pluginName.includes('jest')))
        ),
    );

    eslintInstance = new ESLint({ baseConfig: eslintrc, useEslintrc: false });
  }
  return eslintInstance;
}<|MERGE_RESOLUTION|>--- conflicted
+++ resolved
@@ -59,16 +59,12 @@
   const envType = process.env.METAMASK_ENVIRONMENT ?? 'production';
   switch (buildType) {
     case 'main':
-<<<<<<< HEAD
       // TODO: Refactor this once we've abstracted environment away from build type
       if (envType === 'exp') {
         // Only include experimental features in experimental environment
         return experimentalFeatureSet;
       }
-      return envType === 'prod' ? mainFeatureSet : betaFeatureSet;
-=======
       return envType === 'beta' ? betaFeatureSet : mainFeatureSet;
->>>>>>> 456ce9b4
     case 'beta':
       return betaFeatureSet;
     case 'flask':
