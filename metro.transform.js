/* eslint-disable no-console */
/* eslint-disable import/no-nodejs-modules */
/* eslint-disable import/no-commonjs */
const path = require('path');
const {
  removeFencedCode,
  lintTransformedFile,
} = require('@metamask/build-utils');
const { ESLint } = require('eslint');
const defaultTransformer = require('metro-react-native-babel-transformer');
const svgTransformer = require('react-native-svg-transformer');

// Code fence removal variables
const fileExtsToScan = ['.js', '.jsx', '.cjs', '.mjs', '.ts', '.tsx'];
const availableFeatures = new Set([
  'flask',
  'preinstalled-snaps',
  'external-snaps',
  'beta',
  'keyring-snaps',
  'multi-srp',
  'bitcoin',
  'solana',
<<<<<<< HEAD
  'sample-feature',
=======
  'seedless-onboarding',
>>>>>>> 012cf6e0
]);

const mainFeatureSet = new Set([
  'preinstalled-snaps',
  'keyring-snaps',
  'multi-srp',
  'solana',
]);
const betaFeatureSet = new Set([
  'beta',
  'preinstalled-snaps',
  'keyring-snaps',
  'multi-srp',
  'solana',
]);
const flaskFeatureSet = new Set([
  'flask',
  'preinstalled-snaps',
  'external-snaps',
  'keyring-snaps',
  'multi-srp',
  'bitcoin',
  'solana',
  'seedless-onboarding',
]);

/**
 * Gets the features for the current build type, used to determine which code
 * fences to remove.
 *
 * @returns {Set<string>} The set of features to be included in the build.
 */
function getBuildTypeFeatures() {
  const buildType = process.env.METAMASK_BUILD_TYPE ?? 'main';
<<<<<<< HEAD
  const envType = process.env.METAMASK_ENVIRONMENT ?? 'prod';
  
  // Get base feature set based on build type
  const features = (() => {
    switch (buildType) {
      case 'main':
        return envType === 'prod' ? mainFeatureSet : betaFeatureSet;
      case 'beta':
        return betaFeatureSet;
      case 'flask':
        return flaskFeatureSet;
      default:
        throw new Error(
          `Invalid METAMASK_BUILD_TYPE of ${buildType} was passed to metro transform`,
        );
    }
  })();
  
  // Add sample-feature only if explicitly enabled via env var
  if (process.env.INCLUDE_SAMPLE_FEATURE === 'true') {
    return new Set([...features, 'sample-feature']);
=======
  const envType = process.env.METAMASK_ENVIRONMENT ?? 'production';
  switch (buildType) {
    case 'main':
      return envType === 'beta' ? betaFeatureSet : mainFeatureSet;
    case 'beta':
      return betaFeatureSet;
    case 'flask':
      return flaskFeatureSet;
    default:
      throw new Error(
        `Invalid METAMASK_BUILD_TYPE of ${buildType} was passed to metro transform`,
      );
>>>>>>> 012cf6e0
  }
  
  return features;
}

/**
 * The Metro transformer function. Notably, handles code fence removal.
 * See https://github.com/MetaMask/core/tree/main/packages/build-utils for details.
 */
module.exports.transform = async ({ src, filename, options }) => {
  if (filename.endsWith('.svg')) {
    return svgTransformer.transform({ src, filename, options });
  }

  /**
   * Params based on builds we're code splitting
   * i.e: flavorDimensions "version" productFlavors from android/app/build.gradle
   */
  if (
    !path.normalize(filename).split(path.sep).includes('node_modules') &&
    fileExtsToScan.includes(path.extname(filename))
  ) {
    const [processedSource, didModify] = removeFencedCode(filename, src, {
      all: availableFeatures,
      active: getBuildTypeFeatures(),
    });

    if (didModify) {
      await lintTransformedFile(getESLintInstance(), filename, processedSource);
    }
    return defaultTransformer.transform({
      src: processedSource,
      filename,
      options,
    });
  }
  return defaultTransformer.transform({ src, filename, options });
};

/**
 * The singleton ESLint instance.
 *
 * @type {ESLint}
 */
let eslintInstance;

/**
 * Gets the singleton ESLint instance, initializing it if necessary.
 * Initializing involves reading the ESLint configuration from disk and
 * modifying it according to the needs of code fence removal.
 *
 * @returns {ESLint} The singleton ESLint instance.
 */
function getESLintInstance() {
  if (!eslintInstance) {
    const eslintrc = require('./.eslintrc.js');

    eslintrc.overrides.forEach((override) => {
      const rules = override.rules ?? {};

      // We don't want linting to fail for purely stylistic reasons.
      rules['prettier/prettier'] = 'off';
      // Sometimes we use `let` instead of `const` to assign variables depending on
      // the build type.
      rules['prefer-const'] = 'off';

      override.rules = rules;
    });

    // also override the rules section
    // We don't want linting to fail for purely stylistic reasons.
    eslintrc.rules['prettier/prettier'] = 0;
    // Sometimes we use `let` instead of `const` to assign variables depending on
    // the build type.
    eslintrc.rules['prefer-const'] = 0;

    // Remove all test-related overrides. We will never lint test files here.
    eslintrc.overrides = eslintrc.overrides.filter(
      (override) =>
        !(
          (override.extends &&
            override.extends.find(
              (configName) =>
                configName.includes('jest') || configName.includes('mocha'),
            )) ||
          (override.plugins &&
            override.plugins.find((pluginName) => pluginName.includes('jest')))
        ),
    );

    eslintInstance = new ESLint({ baseConfig: eslintrc, useEslintrc: false });
  }
  return eslintInstance;
}<|MERGE_RESOLUTION|>--- conflicted
+++ resolved
@@ -21,11 +21,8 @@
   'multi-srp',
   'bitcoin',
   'solana',
-<<<<<<< HEAD
+  'seedless-onboarding',
   'sample-feature',
-=======
-  'seedless-onboarding',
->>>>>>> 012cf6e0
 ]);
 
 const mainFeatureSet = new Set([
@@ -60,14 +57,13 @@
  */
 function getBuildTypeFeatures() {
   const buildType = process.env.METAMASK_BUILD_TYPE ?? 'main';
-<<<<<<< HEAD
-  const envType = process.env.METAMASK_ENVIRONMENT ?? 'prod';
+  const envType = process.env.METAMASK_ENVIRONMENT ?? 'production';
   
   // Get base feature set based on build type
   const features = (() => {
     switch (buildType) {
       case 'main':
-        return envType === 'prod' ? mainFeatureSet : betaFeatureSet;
+        return envType === 'beta' ? betaFeatureSet : mainFeatureSet;
       case 'beta':
         return betaFeatureSet;
       case 'flask':
@@ -82,20 +78,6 @@
   // Add sample-feature only if explicitly enabled via env var
   if (process.env.INCLUDE_SAMPLE_FEATURE === 'true') {
     return new Set([...features, 'sample-feature']);
-=======
-  const envType = process.env.METAMASK_ENVIRONMENT ?? 'production';
-  switch (buildType) {
-    case 'main':
-      return envType === 'beta' ? betaFeatureSet : mainFeatureSet;
-    case 'beta':
-      return betaFeatureSet;
-    case 'flask':
-      return flaskFeatureSet;
-    default:
-      throw new Error(
-        `Invalid METAMASK_BUILD_TYPE of ${buildType} was passed to metro transform`,
-      );
->>>>>>> 012cf6e0
   }
   
   return features;
