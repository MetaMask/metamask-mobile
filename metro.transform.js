--- conflicted
+++ resolved
@@ -24,9 +24,6 @@
 ]);
 
 const mainFeatureSet = new Set(['preinstalled-snaps', 'multi-srp']);
-<<<<<<< HEAD
-const betaFeatureSet = new Set(['beta', 'preinstalled-snaps', 'keyring-snaps', 'multi-srp']);
-=======
 const betaFeatureSet = new Set([
   'beta',
   'preinstalled-snaps',
@@ -34,7 +31,6 @@
   'multi-srp',
   'solana',
 ]);
->>>>>>> f9961514
 const flaskFeatureSet = new Set([
   'flask',
   'preinstalled-snaps',
