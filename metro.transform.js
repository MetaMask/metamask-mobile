/* eslint-disable no-console */
/* eslint-disable import/no-nodejs-modules */
/* eslint-disable import/no-commonjs */
const path = require('path');
const {
  removeFencedCode,
  lintTransformedFile,
} = require('@metamask/build-utils');
const { ESLint } = require('eslint');
const defaultTransformer = require('metro-react-native-babel-transformer');
const svgTransformer = require('react-native-svg-transformer');

// Code fence removal variables
const fileExtsToScan = ['.js', '.jsx', '.cjs', '.mjs', '.ts', '.tsx'];
const availableFeatures = new Set([
  'flask',
  'preinstalled-snaps',
  'external-snaps',
  'beta',
  'keyring-snaps',
  'multi-srp',
  'bitcoin',
  'solana',
<<<<<<< HEAD
=======
  'sample-feature',
>>>>>>> d5ca588d
  'tron',
  'experimental',
]);

const mainFeatureSet = new Set([
  'preinstalled-snaps',
  'keyring-snaps',
  'multi-srp',
  'solana',
]);
const betaFeatureSet = new Set([
  'beta',
  'preinstalled-snaps',
  'keyring-snaps',
  'multi-srp',
  'solana',
  'bitcoin',
]);
const flaskFeatureSet = new Set([
  'flask',
  'preinstalled-snaps',
  'external-snaps',
  'keyring-snaps',
  'multi-srp',
  'bitcoin',
  'solana',
  'tron',
]);
// Experimental feature set includes all main features plus experimental
const experimentalFeatureSet = new Set([
  ...mainFeatureSet,
  'experimental',
  'bitcoin',
]);

/**
 * Gets the features for the current build type, used to determine which code
 * fences to remove.
 *
 * @returns {Set<string>} The set of features to be included in the build.
 */
function getBuildTypeFeatures() {
  const buildType = process.env.METAMASK_BUILD_TYPE ?? 'main';
  const envType = process.env.METAMASK_ENVIRONMENT ?? 'production';
  let features;

  switch (buildType) {
    // TODO: Remove uppercase QA once we've consolidated build types
    case 'qa':
    case 'QA':
    case 'main':
      // TODO: Refactor this once we've abstracted environment away from build type
      if (envType === 'exp') {
        // Only include experimental features in experimental environment
        features = experimentalFeatureSet;
        break;
      }
      features = envType === 'beta' ? betaFeatureSet : mainFeatureSet;
      break;
    case 'beta':
      features = betaFeatureSet;
      break;
    case 'flask':
      features = flaskFeatureSet;
      break;
    default:
      throw new Error(
        `Invalid METAMASK_BUILD_TYPE of ${buildType} was passed to metro transform`,
      );
  }

  // Add sample-feature only if explicitly enabled via env var
  if (process.env.INCLUDE_SAMPLE_FEATURE === 'true') {
    features.add('sample-feature');
  }

  return features;
}

/**
 * The Metro transformer function. Notably, handles code fence removal.
 * See https://github.com/MetaMask/core/tree/main/packages/build-utils for details.
 */
module.exports.transform = async ({ src, filename, options }) => {
  if (filename.endsWith('.svg')) {
    return svgTransformer.transform({ src, filename, options });
  }

  /**
   * Params based on builds we're code splitting
   * i.e: flavorDimensions "version" productFlavors from android/app/build.gradle
   */
  if (
    !path.normalize(filename).split(path.sep).includes('node_modules') &&
    fileExtsToScan.includes(path.extname(filename))
  ) {
    const [processedSource, didModify] = removeFencedCode(filename, src, {
      all: availableFeatures,
      active: getBuildTypeFeatures(),
    });

    if (didModify) {
      await lintTransformedFile(getESLintInstance(), filename, processedSource);
    }
    return defaultTransformer.transform({
      src: processedSource,
      filename,
      options,
    });
  }
  return defaultTransformer.transform({ src, filename, options });
};

/**
 * The singleton ESLint instance.
 *
 * @type {ESLint}
 */
let eslintInstance;

/**
 * Gets the singleton ESLint instance, initializing it if necessary.
 * Initializing involves reading the ESLint configuration from disk and
 * modifying it according to the needs of code fence removal.
 *
 * @returns {ESLint} The singleton ESLint instance.
 */
function getESLintInstance() {
  if (!eslintInstance) {
    const eslintrc = require('./.eslintrc.js');

    eslintrc.overrides.forEach((override) => {
      const rules = override.rules ?? {};

      // We don't want linting to fail for purely stylistic reasons.
      rules['prettier/prettier'] = 'off';
      // Sometimes we use `let` instead of `const` to assign variables depending on
      // the build type.
      rules['prefer-const'] = 'off';

      override.rules = rules;
    });

    // also override the rules section
    // We don't want linting to fail for purely stylistic reasons.
    eslintrc.rules['prettier/prettier'] = 0;
    // Sometimes we use `let` instead of `const` to assign variables depending on
    // the build type.
    eslintrc.rules['prefer-const'] = 0;

    // Remove all test-related overrides. We will never lint test files here.
    eslintrc.overrides = eslintrc.overrides.filter(
      (override) =>
        !(
          (override.extends &&
            override.extends.find(
              (configName) =>
                configName.includes('jest') || configName.includes('mocha'),
            )) ||
          (override.plugins &&
            override.plugins.find((pluginName) => pluginName.includes('jest')))
        ),
    );

    eslintInstance = new ESLint({ baseConfig: eslintrc, useEslintrc: false });
  }
  return eslintInstance;
}<|MERGE_RESOLUTION|>--- conflicted
+++ resolved
@@ -21,10 +21,7 @@
   'multi-srp',
   'bitcoin',
   'solana',
-<<<<<<< HEAD
-=======
   'sample-feature',
->>>>>>> d5ca588d
   'tron',
   'experimental',
 ]);
