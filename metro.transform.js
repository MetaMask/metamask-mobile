--- conflicted
+++ resolved
@@ -20,12 +20,6 @@
   'keyring-snaps',
   'multi-srp',
   'bitcoin',
-<<<<<<< HEAD
-]);
-
-const mainFeatureSet = new Set(['preinstalled-snaps', 'multi-srp']);
-const betaFeatureSet = new Set(['beta', 'preinstalled-snaps', 'keyring-snaps', 'multi-srp']);
-=======
   'solana',
 ]);
 
@@ -37,7 +31,6 @@
   'multi-srp',
   'solana',
 ]);
->>>>>>> 733bad1a
 const flaskFeatureSet = new Set([
   'flask',
   'preinstalled-snaps',
@@ -45,10 +38,7 @@
   'keyring-snaps',
   'multi-srp',
   'bitcoin',
-<<<<<<< HEAD
-=======
   'solana',
->>>>>>> 733bad1a
 ]);
 
 /**
