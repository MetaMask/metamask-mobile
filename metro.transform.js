--- conflicted
+++ resolved
@@ -21,11 +21,7 @@
   'multi-srp',
   'bitcoin',
   'solana',
-<<<<<<< HEAD
   'experimental',
-  'seedless-onboarding',
-=======
->>>>>>> dd70fc68
 ]);
 
 const mainFeatureSet = new Set([
