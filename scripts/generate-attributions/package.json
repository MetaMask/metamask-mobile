{
  "name": "metamask-mobile-generate-attributions",
  "version": "1.0.0",
  "private": true,
  "scripts": {
    "setup": "yarn && yarn allow-scripts"
  },
  "devDependencies": {
    "@lavamoat/allow-scripts": "^3.0.4",
    "@lavamoat/preinstall-always-fail": "^2.0.0",
    "@metamask/oss-attribution-generator": "^2.0.2"
  },
  "engines": {
    "node": "^20.17.0",
<<<<<<< HEAD
    "yarn": "3.8.7"
=======
    "yarn": "4.10.3"
>>>>>>> 338177c4
  },
  "lavamoat": {
    "allowScripts": {
      "@lavamoat/preinstall-always-fail": false
    }
  }
}<|MERGE_RESOLUTION|>--- conflicted
+++ resolved
@@ -12,11 +12,7 @@
   },
   "engines": {
     "node": "^20.17.0",
-<<<<<<< HEAD
-    "yarn": "3.8.7"
-=======
     "yarn": "4.10.3"
->>>>>>> 338177c4
   },
   "lavamoat": {
     "allowScripts": {
