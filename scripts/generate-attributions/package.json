--- conflicted
+++ resolved
@@ -12,11 +12,7 @@
   },
   "engines": {
     "node": "^20.17.0",
-<<<<<<< HEAD
-    "yarn": "3.8.7"
-=======
     "yarn": "4.10.3"
->>>>>>> d5ca588d
   },
   "lavamoat": {
     "allowScripts": {
