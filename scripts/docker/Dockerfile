--- conflicted
+++ resolved
@@ -9,15 +9,9 @@
   && sed -i '/en_US.UTF-8/s/^# //' /etc/locale.gen \
   && locale-gen
 
-<<<<<<< HEAD
-# Enable corepack to use Yarn v3 as specified in package.json
-RUN corepack enable \
-  && corepack prepare yarn@3.8.7 --activate \
-=======
 # Enable corepack to use Yarn v4 as specified in package.json
 RUN corepack enable \
   && corepack prepare yarn@4.10.3 --activate \
->>>>>>> d5ca588d
   && yarn --version
 
 ARG UID=1000
