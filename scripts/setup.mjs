/* eslint-disable import/no-nodejs-modules */
import fs from 'fs';
import { $ } from 'execa';
import { Listr } from 'listr2';
import path from 'path';

const IS_CI = process.env.CI;
const IS_OSX = process.platform === 'darwin';
// iOS builds are enabled by default on macOS only but can be enabled or disabled explicitly
let BUILD_IOS = IS_OSX;
let IS_NODE = false;
let BUILD_ANDROID = true
let INSTALL_PODS;
const args = process.argv.slice(2) || [];
for (const arg of args) {
  switch (arg) {
    case '--build-ios':
      BUILD_IOS = true;
      continue;
    case '--no-build-ios':
      BUILD_IOS = false;
      continue;
    case '--install-pods':
      INSTALL_PODS = true;
      continue;
    case '--no-install-pods':
      INSTALL_PODS = false;
      continue;
    case '--node':
      IS_NODE = true;
      continue;
    case '--no-build-android':
      BUILD_ANDROID = false
      continue;
    default:
      throw new Error(`Unrecognized CLI arg ${arg}`);
  }
}
if (INSTALL_PODS === undefined) {
  INSTALL_PODS = BUILD_IOS;
}
if (INSTALL_PODS && !BUILD_IOS) {
  throw new Error('Cannot install pods if iOS setup has been skipped');
}

const rendererOptions = {
  collapseErrors: false,
  showSkipMessage: false,
  suffixSkips: true,
  collapseSubtasks: false,
};

/*
 * TODO: parse example env file and add missing variables to existing .js.env
 */
const copyAndSourceEnvVarsTask = {
  title: 'Copy and source environment variables',
  task: (_, task) => {
    if (IS_CI) {
      return task.skip('Skipping copying and sourcing environment variables.');
    }

    return task.newListr(
      [
        {
          title: 'Copy env vars',
          task: async () => {
            const envFiles = [
              '.js.env',
              '.ios.env',
              '.android.env',
              '.e2e.env',
            ];
            envFiles.forEach((envFileName) => {
              try {
                fs.copyFileSync(
                  `${envFileName}.example`,
                  envFileName,
                  fs.constants.COPYFILE_EXCL,
                );
              } catch (err) {
                // Ignore if file already exists
                return;
              }
            });
          },
        },
        {
          title: 'Source env vars',
          task: async () => {
            const envFiles = [
              '.js.env',
              '.ios.env',
              '.android.env',
              '.e2e.env',
            ];
            envFiles.forEach((envFileName) => {
              `source ${envFileName}`;
            });
          },
        },
      ],
      {
        concurrent: false,
        exitOnError: true,
        rendererOptions,
      },
    );
  },
};

const buildPpomTask = {
  title: 'Build PPOM',
  task: (_, task) => {
    if (IS_NODE) {
      return task.skip('Skipping building PPOM.');
    }
    const $ppom = $({ cwd: 'ppom' });

    return task.newListr(
      [
        {
          title: 'Clean',
          task: async () => {
            await $ppom`yarn clean`;
          },
        },
        {
          title: 'Install deps',
          task: async () => {
            await $ppom`yarn`;
          },
        },
        {
          title: 'Lint',
          task: async () => {
            await $ppom`yarn lint`;
          },
        },
        {
          title: 'Build',
          task: async () => {
            await $ppom`yarn build`;
          },
        },
      ],
      {
        concurrent: false,
        exitOnError: true,
        rendererOptions,
      },
    );
  },
};

const setupIosTask = {
  title: 'Set up iOS',
  task: async (_, task) => {
    if (!BUILD_IOS) {
      return task.skip('Skipping iOS set up.');
    }

    const tasks = [
      {
        title: 'Install bundler gem',
        task: async () => {
          await $`gem install bundler -v 2.5.8`;
        },
      },
      {
        title: 'Install gems',
        task: async () => {
          await $`yarn gem:bundle:install`;
        },
      },
      {
        title: 'Create xcconfig files',
        task: async () => {
          fs.writeFileSync('ios/debug.xcconfig', '');
          fs.writeFileSync('ios/release.xcconfig', '');
        },
      },
    ];

    if (INSTALL_PODS) {
      tasks.push({
        title: 'Install CocoaPods',
        task: async () => {
          await $`yarn pod:install`;
        },
      });
    }

    return task.newListr(
      tasks,
      {
        concurrent: false,
        exitOnError: true,
      },
    );
  },
};

const buildInpageBridgeTask = {
  title: 'Build inpage bridge',
  task: async (_, task) => {
    if (IS_NODE) {
      return task.skip('Skipping building inpage bridge.');
    }
    // Ensure the build type is passed to the script
    const buildType = process.env.METAMASK_BUILD_TYPE || '';
    await $({ env: { METAMASK_BUILD_TYPE: buildType } })`./scripts/build-inpage-bridge.sh`;
  },
};

const nodeifyTask = {
  // TODO: find a saner alternative to bring node modules into react native bundler. See ReactNativify
  title: 'Nodeify npm packages',
  task: async (_, task) => {
    if (IS_NODE) {
      return task.skip('Skipping nodeifying npm packages.');
    }
    await $`node_modules/.bin/rn-nodeify --install crypto,buffer,react-native-randombytes,vm,stream,http,https,os,url,net,fs --hack`;
  },
};

const jetifyTask = {
  title: 'Jetify npm packages for Android',
  task: async (_, task) => {
    if (!BUILD_ANDROID) {
      return task.skip('Skipping jetifying npm packages.');
    }
    if (IS_NODE) {
      return task.skip('Skipping jetifying npm packages.');
    }
    await $`yarn jetify`;
  },
};

const patchPackageTask = {
  title: 'Patch npm packages',
  task: async () => {
    await $`yarn patch-package --error-on-fail`;
  },
};

const expoBuildLinks = {
  title: 'Try EXPO!',
  task: async () => {
    function hyperlink(label, url) {
      return `\x1b]8;;${url}\x1b\\${label}\x1b]8;;\x1b\\`;
    }

    console.log(`
     Setup complete! Consider getting started with EXPO on MetaMask. Here are the 3 easy steps to get up and running.

     Step 1: Install EXPO Executable
<<<<<<< HEAD
      📱 ${hyperlink('iOS .ipa (physical devices) Note: it requires Apple Registration with MetaMask', 'https://app.runway.team/bucket/MV2BJmn6D5_O7nqGw8jHpATpEA4jkPrBB4EcWXC6wV7z8jgwIbAsDhE5Ncl7KwF32qRQQD9YrahAIaxdFVvLT4v3UvBcViMtT3zJdMMfkXDPjSdqVGw=')}
=======
      📱 ${hyperlink('iOS .ipa (physical devices) Note: it requires Apple Registration with MetaMask', 'https://app.runway.team/bucket/MV2BJmn6D5_O7nqGw8jHpATpEA4jkPrBB4EcWXC6wV7z8jgwIbAsDhE5Ncl7KwF32qRQQD9YrahAIaxdFVvLT4v3UvBcViMtT3zJdMMfkXDPjSdqVGw=')}     
      🤖 ${hyperlink('iOS .app (iOS simulator unzip the file and drag in simulator)', 'https://app.runway.team/bucket/aCddXOkg1p_nDryri-FMyvkC9KRqQeVT_12sf6Nw0u6iGygGo6BlNzjD6bOt-zma260EzAxdpXmlp2GQphp3TN1s6AJE4i6d_9V0Tv5h4pHISU49dFk=')}
>>>>>>> 465c80e0
      🤖 ${hyperlink('Android .apk (physical devices & emulators)', 'https://app.runway.team/bucket/hykQxdZCEGgoyyZ9sBtkhli8wupv9PiTA6uRJf3Lh65FTECF1oy8vzkeXdmuJKhm7xGLeV35GzIT1Un7J5XkBADm5OhknlBXzA0CzqB767V36gi1F3yg3Uss')}
     Step 2: 👀 yarn watch or yarn watch:clean
     Step 3: 🚀 launch app on emulator or scan QR code in terminal
      `);
  },
};

const updateGitSubmodulesTask = {
  title: 'Init git submodules',
  task: async (_, task) => {
    if (IS_NODE) {
      return task.skip('Skipping init git submodules.');
    }
    await $`git submodule update --init`;
  },
};

const runLavamoatAllowScriptsTask = {
  title: 'Run lavamoat allow-scripts',
  task: async () => {
    await $`yarn allow-scripts`;
  },
};

const generateTermsOfUseTask = {
  title: 'Generate Terms of Use',
  task: (_, task) =>
    task.newListr(
      [
        {
          title: 'Download Terms of Use',
          task: async () => {
            try {
              await $`curl -o ./docs/assets/termsOfUse.html https://legal.consensys.io/plain/terms-of-use/`;
            } catch (error) {
              throw new Error('Failed to download Terms of Use');
            }
          },
        },
        {
          title: 'Write Terms of Use file',
          task: async () => {
            const termsOfUsePath = path.resolve(
              './docs/assets/termsOfUse.html',
            );
            const outputDir = path.resolve('./app/util/termsOfUse');
            const outputPath = path.join(outputDir, 'termsOfUseContent.ts');

            let termsOfUse = '';
            try {
              termsOfUse = fs.readFileSync(termsOfUsePath, 'utf8');
            } catch (error) {
              throw new Error('Failed to read Terms of Use file');
            }

            const outputContent = `export default ${JSON.stringify(
              termsOfUse,
            )};`;

            try {
              fs.mkdirSync(outputDir, { recursive: true });
              fs.writeFileSync(outputPath, outputContent, 'utf8');
            } catch (error) {
              throw new Error('Failed to write Terms of Use content file');
            }
          },
        },
      ],
      {
        concurrent: false,
        exitOnError: true,
        rendererOptions,
      },
    ),
};

/**
 * Tasks that changes node modules and should run sequentially
 */
const prepareDependenciesTask = {
  title: 'Prepare dependencies',
  task: (_, task) =>
    task.newListr(
      [
        copyAndSourceEnvVarsTask,
        updateGitSubmodulesTask,
        // Inpage bridge must generate before node modules are altered
        buildInpageBridgeTask,
        nodeifyTask,
        jetifyTask,
        runLavamoatAllowScriptsTask,
        patchPackageTask,
        expoBuildLinks,
      ],
      {
        exitOnError: true,
        concurrent: false,
        rendererOptions,
      },
    ),
};

/**
 * Tasks that are run concurrently
 */
const concurrentTasks = {
  title: 'Concurrent tasks',
  task: (_, task) =>
    task.newListr([setupIosTask, buildPpomTask, generateTermsOfUseTask], {
      concurrent: true,
      exitOnError: true,
      rendererOptions,
    }),
};

const tasks = new Listr([prepareDependenciesTask, concurrentTasks], {
  concurrent: false,
  exitOnError: true,
  rendererOptions,
});

await tasks.run();<|MERGE_RESOLUTION|>--- conflicted
+++ resolved
@@ -255,12 +255,8 @@
      Setup complete! Consider getting started with EXPO on MetaMask. Here are the 3 easy steps to get up and running.
 
      Step 1: Install EXPO Executable
-<<<<<<< HEAD
       📱 ${hyperlink('iOS .ipa (physical devices) Note: it requires Apple Registration with MetaMask', 'https://app.runway.team/bucket/MV2BJmn6D5_O7nqGw8jHpATpEA4jkPrBB4EcWXC6wV7z8jgwIbAsDhE5Ncl7KwF32qRQQD9YrahAIaxdFVvLT4v3UvBcViMtT3zJdMMfkXDPjSdqVGw=')}
-=======
-      📱 ${hyperlink('iOS .ipa (physical devices) Note: it requires Apple Registration with MetaMask', 'https://app.runway.team/bucket/MV2BJmn6D5_O7nqGw8jHpATpEA4jkPrBB4EcWXC6wV7z8jgwIbAsDhE5Ncl7KwF32qRQQD9YrahAIaxdFVvLT4v3UvBcViMtT3zJdMMfkXDPjSdqVGw=')}     
       🤖 ${hyperlink('iOS .app (iOS simulator unzip the file and drag in simulator)', 'https://app.runway.team/bucket/aCddXOkg1p_nDryri-FMyvkC9KRqQeVT_12sf6Nw0u6iGygGo6BlNzjD6bOt-zma260EzAxdpXmlp2GQphp3TN1s6AJE4i6d_9V0Tv5h4pHISU49dFk=')}
->>>>>>> 465c80e0
       🤖 ${hyperlink('Android .apk (physical devices & emulators)', 'https://app.runway.team/bucket/hykQxdZCEGgoyyZ9sBtkhli8wupv9PiTA6uRJf3Lh65FTECF1oy8vzkeXdmuJKhm7xGLeV35GzIT1Un7J5XkBADm5OhknlBXzA0CzqB767V36gi1F3yg3Uss')}
      Step 2: 👀 yarn watch or yarn watch:clean
      Step 3: 🚀 launch app on emulator or scan QR code in terminal
