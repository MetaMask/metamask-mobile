/* eslint-disable import/no-nodejs-modules */
import fs from 'fs';
import { $ } from 'execa';
import { Listr } from 'listr2';
import path from 'path';

const IS_CI = process.env.CI;
const IS_OSX = process.platform === 'darwin';
// iOS builds are enabled by default on macOS only but can be enabled or disabled explicitly
let BUILD_IOS = IS_OSX;
let IS_NODE = false;
<<<<<<< HEAD
let BUILD_ANDROID = true
=======
let INSTALL_PODS;
>>>>>>> 5542ba5f
const args = process.argv.slice(2) || [];
for (const arg of args) {
  switch (arg) {
    case '--build-ios':
      BUILD_IOS = true;
      continue;
    case '--no-build-ios':
      BUILD_IOS = false;
      continue;
    case '--install-pods':
      INSTALL_PODS = true;
      continue;
    case '--no-install-pods':
      INSTALL_PODS = false;
      continue;
    case '--node':
      IS_NODE = true;
      continue;
    case '--no-build-android':
      BUILD_ANDROID = false
      continue;
    default:
      throw new Error(`Unrecognized CLI arg ${arg}`);
  }
}
if (INSTALL_PODS === undefined) {
  INSTALL_PODS = BUILD_IOS;
}
if (INSTALL_PODS && !BUILD_IOS) {
  throw new Error('Cannot install pods if iOS setup has been skipped');
}

const rendererOptions = {
  collapseErrors: false,
  showSkipMessage: false,
  suffixSkips: true,
  collapseSubtasks: false,
};

/*
 * TODO: parse example env file and add missing variables to existing .js.env
 */
const copyAndSourceEnvVarsTask = {
  title: 'Copy and source environment variables',
  task: (_, task) => {
    if (IS_CI) {
      return task.skip('Skipping copying and sourcing environment variables.');
    }

    return task.newListr(
      [
        {
          title: 'Copy env vars',
          task: async () => {
            const envFiles = [
              '.js.env',
              '.ios.env',
              '.android.env',
              '.e2e.env',
            ];
            envFiles.forEach((envFileName) => {
              try {
                fs.copyFileSync(
                  `${envFileName}.example`,
                  envFileName,
                  fs.constants.COPYFILE_EXCL,
                );
              } catch (err) {
                // Ignore if file already exists
                return;
              }
            });
          },
        },
        {
          title: 'Source env vars',
          task: async () => {
            const envFiles = [
              '.js.env',
              '.ios.env',
              '.android.env',
              '.e2e.env',
            ];
            envFiles.forEach((envFileName) => {
              `source ${envFileName}`;
            });
          },
        },
      ],
      {
        concurrent: false,
        exitOnError: true,
        rendererOptions,
      },
    );
  },
};

const buildPpomTask = {
  title: 'Build PPOM',
  task: (_, task) => {
    if (IS_NODE) {
      return task.skip('Skipping building PPOM.');
    }
    const $ppom = $({ cwd: 'ppom' });

    return task.newListr(
      [
        {
          title: 'Clean',
          task: async () => {
            await $ppom`yarn clean`;
          },
        },
        {
          title: 'Install deps',
          task: async () => {
            await $ppom`yarn`;
          },
        },
        {
          title: 'Lint',
          task: async () => {
            await $ppom`yarn lint`;
          },
        },
        {
          title: 'Build',
          task: async () => {
            await $ppom`yarn build`;
          },
        },
      ],
      {
        concurrent: false,
        exitOnError: true,
        rendererOptions,
      },
    );
  },
};

const setupIosTask = {
  title: 'Set up iOS',
  task: async (_, task) => {
    if (!BUILD_IOS) {
      return task.skip('Skipping iOS set up.');
    }

    const tasks = [
      {
        title: 'Install bundler gem',
        task: async () => {
          await $`gem install bundler -v 2.5.8`;
        },
      },
      {
        title: 'Install gems',
        task: async () => {
          await $`yarn gem:bundle:install`;
        },
      },
      {
        title: 'Create xcconfig files',
        task: async () => {
          fs.writeFileSync('ios/debug.xcconfig', '');
          fs.writeFileSync('ios/release.xcconfig', '');
        },
      },
    ];

    if (INSTALL_PODS) {
      tasks.push({
        title: 'Install CocoaPods',
        task: async () => {
          await $`yarn pod:install`;
        },
      });
    }

    return task.newListr(
      tasks,
      {
        concurrent: false,
        exitOnError: true,
      },
    );
  },
};

const buildInpageBridgeTask = {
  title: 'Build inpage bridge',
  task: async (_, task) => {
    if (IS_NODE) {
      return task.skip('Skipping building inpage bridge.');
    }
    await $`./scripts/build-inpage-bridge.sh`;
  },
};

const nodeifyTask = {
  // TODO: find a saner alternative to bring node modules into react native bundler. See ReactNativify
  title: 'Nodeify npm packages',
  task: async (_, task) => {
    if (IS_NODE) {
      return task.skip('Skipping nodeifying npm packages.');
    }
    await $`node_modules/.bin/rn-nodeify --install crypto,buffer,react-native-randombytes,vm,stream,http,https,os,url,net,fs --hack`;
  },
};

const jetifyTask = {
  title: 'Jetify npm packages for Android',
  task: async (_, task) => {
    if (!BUILD_ANDROID) {
      return task.skip('Skipping jetifying npm packages.');
    }
    if (IS_NODE) {
      return task.skip('Skipping jetifying npm packages.');
    }
    await $`yarn jetify`;
  },
};

const patchPackageTask = {
  title: 'Patch npm packages',
  task: async () => {
    await $`yarn patch-package`;
  },
};

const updateGitSubmodulesTask = {
  title: 'Init git submodules',
  task: async (_, task) => {
    if (IS_NODE) {
      return task.skip('Skipping init git submodules.');
    }
    await $`git submodule update --init`;
  },
};

const runLavamoatAllowScriptsTask = {
  title: 'Run lavamoat allow-scripts',
  task: async () => {
    await $`yarn allow-scripts`;
  },
};

const generateTermsOfUseTask = {
  title: 'Generate Terms of Use',
  task: (_, task) =>
    task.newListr(
      [
        {
          title: 'Download Terms of Use',
          task: async () => {
            try {
              await $`curl -o ./docs/assets/termsOfUse.html https://legal.consensys.io/plain/terms-of-use/`;
            } catch (error) {
              throw new Error('Failed to download Terms of Use');
            }
          },
        },
        {
          title: 'Write Terms of Use file',
          task: async () => {
            const termsOfUsePath = path.resolve(
              './docs/assets/termsOfUse.html',
            );
            const outputDir = path.resolve('./app/util/termsOfUse');
            const outputPath = path.join(outputDir, 'termsOfUseContent.ts');

            let termsOfUse = '';
            try {
              termsOfUse = fs.readFileSync(termsOfUsePath, 'utf8');
            } catch (error) {
              throw new Error('Failed to read Terms of Use file');
            }

            const outputContent = `export default ${JSON.stringify(
              termsOfUse,
            )};`;

            try {
              fs.mkdirSync(outputDir, { recursive: true });
              fs.writeFileSync(outputPath, outputContent, 'utf8');
            } catch (error) {
              throw new Error('Failed to write Terms of Use content file');
            }
          },
        },
      ],
      {
        concurrent: false,
        exitOnError: true,
        rendererOptions,
      },
    ),
};

/**
 * Tasks that changes node modules and should run sequentially
 */
const prepareDependenciesTask = {
  title: 'Prepare dependencies',
  task: (_, task) =>
    task.newListr(
      [
        copyAndSourceEnvVarsTask,
        updateGitSubmodulesTask,
        // Inpage bridge must generate before node modules are altered
        buildInpageBridgeTask,
        nodeifyTask,
        jetifyTask,
        runLavamoatAllowScriptsTask,
        patchPackageTask,
      ],
      {
        exitOnError: true,
        concurrent: false,
        rendererOptions,
      },
    ),
};

/**
 * Tasks that are run concurrently
 */
const concurrentTasks = {
  title: 'Concurrent tasks',
  task: (_, task) =>
    task.newListr([setupIosTask, buildPpomTask, generateTermsOfUseTask], {
      concurrent: true,
      exitOnError: true,
      rendererOptions,
    }),
};

const tasks = new Listr([prepareDependenciesTask, concurrentTasks], {
  concurrent: false,
  exitOnError: true,
  rendererOptions,
});

await tasks.run();<|MERGE_RESOLUTION|>--- conflicted
+++ resolved
@@ -9,11 +9,8 @@
 // iOS builds are enabled by default on macOS only but can be enabled or disabled explicitly
 let BUILD_IOS = IS_OSX;
 let IS_NODE = false;
-<<<<<<< HEAD
 let BUILD_ANDROID = true
-=======
 let INSTALL_PODS;
->>>>>>> 5542ba5f
 const args = process.argv.slice(2) || [];
 for (const arg of args) {
   switch (arg) {
