/* eslint-disable import/no-nodejs-modules */
import fs from 'fs';
import { $ } from 'execa';
import { Listr } from 'listr2';
import path from 'path';

const IS_CI = process.env.CI;
const IS_OSX = process.platform === 'darwin';
// iOS builds are enabled by default on macOS only but can be enabled or disabled explicitly
let BUILD_IOS = IS_OSX;
let IS_NODE = false;
let BUILD_ANDROID = true
let INSTALL_PODS;
const args = process.argv.slice(2) || [];
for (const arg of args) {
  switch (arg) {
    case '--build-ios':
      BUILD_IOS = true;
      continue;
    case '--no-build-ios':
      BUILD_IOS = false;
      continue;
    case '--install-pods':
      INSTALL_PODS = true;
      continue;
    case '--no-install-pods':
      INSTALL_PODS = false;
      continue;
    case '--node':
      IS_NODE = true;
      continue;
    case '--no-build-android':
      BUILD_ANDROID = false
      continue;
    default:
      throw new Error(`Unrecognized CLI arg ${arg}`);
  }
}
if (INSTALL_PODS === undefined) {
  INSTALL_PODS = BUILD_IOS;
}
if (INSTALL_PODS && !BUILD_IOS) {
  throw new Error('Cannot install pods if iOS setup has been skipped');
}

const rendererOptions = {
  collapseErrors: false,
  showSkipMessage: false,
  suffixSkips: true,
  collapseSubtasks: false,
};

/*
 * TODO: parse example env file and add missing variables to existing .js.env
 */
const copyAndSourceEnvVarsTask = {
  title: 'Copy and source environment variables',
  task: (_, task) => {
    if (IS_CI) {
      return task.skip('Skipping copying and sourcing environment variables.');
    }

    return task.newListr(
      [
        {
          title: 'Copy env vars',
          task: async () => {
            const envFiles = [
              '.js.env',
              '.ios.env',
              '.android.env',
              '.e2e.env',
            ];
            envFiles.forEach((envFileName) => {
              try {
                fs.copyFileSync(
                  `${envFileName}.example`,
                  envFileName,
                  fs.constants.COPYFILE_EXCL,
                );
              } catch (err) {
                // Ignore if file already exists
                return;
              }
            });
          },
        },
        {
          title: 'Source env vars',
          task: async () => {
            const envFiles = [
              '.js.env',
              '.ios.env',
              '.android.env',
              '.e2e.env',
            ];
            envFiles.forEach((envFileName) => {
              `source ${envFileName}`;
            });
          },
        },
      ],
      {
        concurrent: false,
        exitOnError: true,
        rendererOptions,
      },
    );
  },
};

const buildPpomTask = {
  title: 'Build PPOM',
  task: (_, task) => {
    if (IS_NODE) {
      return task.skip('Skipping building PPOM.');
    }
    const $ppom = $({ cwd: 'ppom' });

    return task.newListr(
      [
        {
          title: 'Clean',
          task: async () => {
            await $ppom`yarn clean`;
          },
        },
        {
          title: 'Install deps',
          task: async () => {
            await $ppom`yarn`;
          },
        },
        {
          title: 'Lint',
          task: async () => {
            await $ppom`yarn lint`;
          },
        },
        {
          title: 'Build',
          task: async () => {
            await $ppom`yarn build`;
          },
        },
      ],
      {
        concurrent: false,
        exitOnError: true,
        rendererOptions,
      },
    );
  },
};

const setupIosTask = {
  title: 'Set up iOS',
  task: async (_, task) => {
    if (!BUILD_IOS) {
      return task.skip('Skipping iOS set up.');
    }

    const tasks = [
      {
        title: 'Install bundler gem',
        task: async () => {
          await $`gem install bundler -v 2.5.8`;
        },
      },
      {
        title: 'Install gems',
        task: async () => {
          await $`yarn gem:bundle:install`;
        },
      },
      {
        title: 'Create xcconfig files',
        task: async () => {
          fs.writeFileSync('ios/debug.xcconfig', '');
          fs.writeFileSync('ios/release.xcconfig', '');
        },
      },
    ];

    if (INSTALL_PODS) {
      tasks.push({
        title: 'Install CocoaPods',
        task: async () => {
          await $`yarn pod:install`;
        },
      });
    }

    return task.newListr(
      tasks,
      {
        concurrent: false,
        exitOnError: true,
      },
    );
  },
};

const buildInpageBridgeTask = {
  title: 'Build inpage bridge',
  task: async (_, task) => {
    if (IS_NODE) {
      return task.skip('Skipping building inpage bridge.');
    }
    // Ensure the build type is passed to the script
    const buildType = process.env.METAMASK_BUILD_TYPE || '';
    await $({ env: { METAMASK_BUILD_TYPE: buildType } })`./scripts/build-inpage-bridge.sh`;
<<<<<<< HEAD
  },
};

const nodeifyTask = {
  // TODO: find a saner alternative to bring node modules into react native bundler. See ReactNativify
  title: 'Nodeify npm packages',
  task: async (_, task) => {
    if (IS_NODE) {
      return task.skip('Skipping nodeifying npm packages.');
    }
    await $`node_modules/.bin/rn-nodeify --install crypto,buffer,react-native-randombytes,vm,stream,http,https,os,url,net,fs --hack`;
=======
>>>>>>> 961a5281
  },
};

const jetifyTask = {
  title: 'Jetify npm packages for Android',
  task: async (_, task) => {
    if (!BUILD_ANDROID) {
      return task.skip('Skipping jetifying npm packages.');
    }
    if (IS_NODE) {
      return task.skip('Skipping jetifying npm packages.');
    }
    await $`yarn jetify`;
  },
};

const patchPackageTask = {
  title: 'Patch npm packages',
  task: async () => {
    await $`yarn patch-package --error-on-fail`;
  },
};

const installFoundryTask = {
  title: 'Install Foundry',
  task: (_, task) =>
    task.newListr(
      [
        {
          title: 'Install Foundry binary',
          task: async () => {
            await $`yarn install:foundryup`;
          },
        },
        {
          title: 'Verify installation',
          task: async () => {
            const anvilPath = 'node_modules/.bin/anvil';
            if (!fs.existsSync(anvilPath)) {
              await $`rm -rf .metamask/cache`;
              await $`yarn install:foundryup`;
            }
          },
        },
      ],
      {
        concurrent: false,
        exitOnError: true,
        rendererOptions,
      },
    ),
};

const expoBuildLinks = {
  title: 'Try EXPO!',
  task: async () => {
    function hyperlink(label, url) {
      return `\x1b]8;;${url}\x1b\\${label}\x1b]8;;\x1b\\`;
    }

    console.log(`
     Setup complete! Consider getting started with EXPO on MetaMask. Here are the 3 easy steps to get up and running.

     Step 1: Install EXPO Executable
      📱 ${hyperlink('iOS .ipa (physical devices) Note: it requires Apple Registration with MetaMask', 'https://app.runway.team/bucket/MV2BJmn6D5_O7nqGw8jHpATpEA4jkPrBB4EcWXC6wV7z8jgwIbAsDhE5Ncl7KwF32qRQQD9YrahAIaxdFVvLT4v3UvBcViMtT3zJdMMfkXDPjSdqVGw=')}
      🤖 ${hyperlink('iOS .app (iOS simulator unzip the file and drag in simulator)', 'https://app.runway.team/bucket/aCddXOkg1p_nDryri-FMyvkC9KRqQeVT_12sf6Nw0u6iGygGo6BlNzjD6bOt-zma260EzAxdpXmlp2GQphp3TN1s6AJE4i6d_9V0Tv5h4pHISU49dFk=')}
      🤖 ${hyperlink('Android .apk (physical devices & emulators)', 'https://app.runway.team/bucket/hykQxdZCEGgoyyZ9sBtkhli8wupv9PiTA6uRJf3Lh65FTECF1oy8vzkeXdmuJKhm7xGLeV35GzIT1Un7J5XkBADm5OhknlBXzA0CzqB767V36gi1F3yg3Uss')}
     Step 2: 👀 yarn watch or yarn watch:clean
     Step 3: 🚀 launch app on emulator or scan QR code in terminal
      `);
  },
};

const updateGitSubmodulesTask = {
  title: 'Init git submodules',
  task: async (_, task) => {
    if (IS_NODE) {
      return task.skip('Skipping init git submodules.');
    }
    await $`git submodule update --init`;
  },
};

const runLavamoatAllowScriptsTask = {
  title: 'Run lavamoat allow-scripts',
  task: async () => {
    await $`yarn allow-scripts`;
  },
};

const generateTermsOfUseTask = {
  title: 'Generate Terms of Use',
  task: (_, task) =>
    task.newListr(
      [
        {
          title: 'Download Terms of Use',
          task: async () => {
            try {
              await $`curl -o ./docs/assets/termsOfUse.html https://legal.consensys.io/plain/terms-of-use/`;
            } catch (error) {
              throw new Error('Failed to download Terms of Use');
            }
          },
        },
        {
          title: 'Write Terms of Use file',
          task: async () => {
            const termsOfUsePath = path.resolve(
              './docs/assets/termsOfUse.html',
            );
            const outputDir = path.resolve('./app/util/termsOfUse');
            const outputPath = path.join(outputDir, 'termsOfUseContent.ts');

            let termsOfUse = '';
            try {
              termsOfUse = fs.readFileSync(termsOfUsePath, 'utf8');
            } catch (error) {
              throw new Error('Failed to read Terms of Use file');
            }

            const outputContent = `export default ${JSON.stringify(
              termsOfUse,
            )};`;

            try {
              fs.mkdirSync(outputDir, { recursive: true });
              fs.writeFileSync(outputPath, outputContent, 'utf8');
            } catch (error) {
              throw new Error('Failed to write Terms of Use content file');
            }
          },
        },
      ],
      {
        concurrent: false,
        exitOnError: true,
        rendererOptions,
      },
    ),
};

/**
 * Tasks that changes node modules and should run sequentially
 */
const prepareDependenciesTask = {
  title: 'Prepare dependencies',
  task: (_, task) =>
    task.newListr(
      [
        copyAndSourceEnvVarsTask,
        updateGitSubmodulesTask,
        // Inpage bridge must generate before node modules are altered
        buildInpageBridgeTask,
        jetifyTask,
        runLavamoatAllowScriptsTask,
        patchPackageTask,
        installFoundryTask,
        expoBuildLinks,
      ],
      {
        exitOnError: true,
        concurrent: false,
        rendererOptions,
      },
    ),
};

/**
 * Tasks that are run concurrently
 */
const concurrentTasks = {
  title: 'Concurrent tasks',
  task: (_, task) =>
    task.newListr([setupIosTask, buildPpomTask, generateTermsOfUseTask], {
      concurrent: true,
      exitOnError: true,
      rendererOptions,
    }),
};

const tasks = new Listr([prepareDependenciesTask, concurrentTasks], {
  concurrent: false,
  exitOnError: true,
  rendererOptions,
});

await tasks.run();<|MERGE_RESOLUTION|>--- conflicted
+++ resolved
@@ -210,20 +210,6 @@
     // Ensure the build type is passed to the script
     const buildType = process.env.METAMASK_BUILD_TYPE || '';
     await $({ env: { METAMASK_BUILD_TYPE: buildType } })`./scripts/build-inpage-bridge.sh`;
-<<<<<<< HEAD
-  },
-};
-
-const nodeifyTask = {
-  // TODO: find a saner alternative to bring node modules into react native bundler. See ReactNativify
-  title: 'Nodeify npm packages',
-  task: async (_, task) => {
-    if (IS_NODE) {
-      return task.skip('Skipping nodeifying npm packages.');
-    }
-    await $`node_modules/.bin/rn-nodeify --install crypto,buffer,react-native-randombytes,vm,stream,http,https,os,url,net,fs --hack`;
-=======
->>>>>>> 961a5281
   },
 };
 
