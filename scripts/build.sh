#!/bin/bash

set -o pipefail

PLATFORM=$1
MODE=$2
TARGET=$3
RUN_DEVICE=false
PRE_RELEASE=false
JS_ENV_FILE=".js.env"
ANDROID_ENV_FILE=".android.env"
IOS_ENV_FILE=".ios.env"

envFileMissing() {
	FILE="$1"
	echo "'$FILE' is missing, you'll need to add it to the root of the project."
	echo "For convenience you can rename '$FILE.example' and fill in the parameters."
	echo ""
	exit 1
}

displayHelp() {
    echo ''
    echo "Usage: $0 {platform} ${--device}" >&2
    echo ''
    echo "Platform is required. Can be android or ios"
    echo ''
	echo "Mode is required. Can be debug or release"
    echo ''
	echo "Target is optional and valid for iOS only"
    echo ''
	echo "examples: $0 ios debug"
	echo ''
	echo "          $0 ios debug --device"
	echo ''
	echo "          $0 android debug"
	echo ''
	echo "          $0 android release"
	echo ''
    exit 1
}

printTitle(){
    echo ''
    echo '-------------------------------------------'
    echo ''
    echo "  🚀 BUILDING $PLATFORM in $MODE mode $TARGET" | tr [a-z] [A-Z]
    echo ''
    echo '-------------------------------------------'
    echo ''
}


printError(){
    ERROR_ICON=$'\342\235\214'
    echo ''
    echo "  $ERROR_ICON   $1"
    echo ''
}

checkParameters(){
    if [ "$#" -eq  "0" ]
    then
        printError 'Platform is a required parameter'
        displayHelp
        exit 0;
    elif [ "$1"  == "--help" ]
    then
        displayHelp
        exit 0;
    elif [ "$1" == "-h" ]
    then
        displayHelp
        exit 0;
    elif [ -z "$1" ]
    then
        displayHelp
        exit 0;
    elif [ -z "$1" ]
    then
        printError 'No platform supplied'
        displayHelp
        exit 0;
    fi

    if [[ $# -gt 2 ]] ; then
        if [ "$3"  == "--device" ] ; then
            RUN_DEVICE=true

           if [ "$#" -gt  "3" ] ; then
                printError "Incorrect number of arguments"
                displayHelp
                exit 0;
            fi
		elif [ "$3"  == "--pre" ] ; then
			PRE_RELEASE=true
        else
            printError "Unknown argument: $4"
            displayHelp
            exit 0;
        fi
    fi
}


prebuild(){
	# Import provider
	cp node_modules/metamask-mobile-provider/dist/index.js app/core/InpageBridgeWeb3.js

	# Load JS specific env variables
	if [ "$PRE_RELEASE" = false ] ; then
		if [ -e $JS_ENV_FILE ]
		then
			source $JS_ENV_FILE
		fi
	fi
}

prebuild_ios(){
	prebuild
	# Generate xcconfig files for CircleCI
	if [ "$PRE_RELEASE" = true ] ; then
		echo "" > ios/debug.xcconfig
		echo "" > ios/release.xcconfig
	fi
	# Required to install mixpanel dep
	git submodule update --init --recursive
}

prebuild_android(){
	adb kill-server
	adb start-server
	prebuild
	# Copy JS files for injection
	yes | cp -rf app/core/InpageBridgeWeb3.js android/app/src/main/assets/.
	# Copy fonts with iconset
	yes | cp -rf ./app/fonts/Metamask.ttf ./android/app/src/main/assets/fonts/Metamask.ttf
	if [ "$PRE_RELEASE" = false ] ; then
		if [ -e $ANDROID_ENV_FILE ]
		then
			source $ANDROID_ENV_FILE
		fi
	fi
}

buildAndroidRun(){
	prebuild_android
	react-native run-android
	git checkout android/app/fabric.properties
}

buildIosSimulator(){
	prebuild_ios
<<<<<<< HEAD
	react-native run-ios --simulator "iPhone 11 Pro (13.3)"
=======
	react-native run-ios --simulator "iPhone 11 Pro"
>>>>>>> e0c0b07e
}

buildIosDevice(){
	prebuild_ios
	react-native run-ios --device
}

buildIosRelease(){
	prebuild_ios

	# Replace release.xcconfig with ENV vars
	if [ "$PRE_RELEASE" = true ] ; then
		echo "Setting up env vars...";
		echo "$IOS_ENV" | tr "|" "\n" > $IOS_ENV_FILE
		echo "Build started..."
		brew install watchman
		cd ios && bundle install && bundle exec fastlane prerelease
		# Generate sourcemaps
		yarn sourcemaps:ios
	else
		if [ ! -f "ios/release.xcconfig" ] ; then
			echo "$IOS_ENV" | tr "|" "\n" > ios/release.xcconfig
		fi
		./node_modules/.bin/react-native run-ios  --configuration Release --simulator "iPhone 11 Pro (13.2.2)"
	fi
}

buildAndroidRelease(){
	if [ "$PRE_RELEASE" = false ] ; then
		adb uninstall io.metamask || true
	fi
	prebuild_android

	if [ "$PRE_RELEASE" = true ] ; then
		TARGET="android/app/build.gradle"
		sed -i'' -e 's/getPassword("mm","mm-upload-key")/"ANDROID_KEY"/' $TARGET;
		sed -i'' -e "s/ANDROID_KEY/$ANDROID_KEY/" $TARGET;
		echo "$ANDROID_KEYSTORE" | base64 --decode > android/keystores/release.keystore
	fi

	# GENERATE APK
	cd android && ./gradlew assembleRelease --no-daemon --max-workers 2

	# GENERATE BUNDLE
	if [ "$GENERATE_BUNDLE" = true ] ; then
		./gradlew bundleRelease
	fi

	if [ "$PRE_RELEASE" = true ] ; then
		# Generate sourcemaps
		yarn sourcemaps:android
	fi

	if [ "$PRE_RELEASE" = false ] ; then
		adb install app/build/outputs/apk/release/app-release.apk
	fi
}

buildAndroid() {
	if [ "$MODE" == "release" ] ; then
		buildAndroidRelease
	else
		buildAndroidRun
	fi
}

buildIos() {
	if [ "$MODE" == "release" ] ; then
		buildIosRelease
		else
		if [ "$RUN_DEVICE" = true ] ; then
			buildIosDevice
		else
			buildIosSimulator
		fi
	fi
}

checkParameters "$@"

printTitle

if [ "$PLATFORM" == "ios" ]; then
	# we don't care about env file in CI
	if [ -f "$IOS_ENV_FILE" ] || [ "$CI" = true ]; then
		buildIos
	else
		envFileMissing $IOS_ENV_FILE
	fi



else
	# we don't care about env file in CI
	if [ -f "$ANDROID_ENV_FILE" ] || [ "$CI" = true ]; then
		buildAndroid
	else
		envFileMissing $ANDROID_ENV_FILE
	fi
fi<|MERGE_RESOLUTION|>--- conflicted
+++ resolved
@@ -151,11 +151,7 @@
 
 buildIosSimulator(){
 	prebuild_ios
-<<<<<<< HEAD
-	react-native run-ios --simulator "iPhone 11 Pro (13.3)"
-=======
 	react-native run-ios --simulator "iPhone 11 Pro"
->>>>>>> e0c0b07e
 }
 
 buildIosDevice(){
