--- conflicted
+++ resolved
@@ -226,11 +226,7 @@
 	remapEnvVariableLocal
 	prebuild_android
 	#react-native run-android --port=$WATCHER_PORT --variant=prodDebug --active-arch-only
-<<<<<<< HEAD
-	npx expo run:android --no-install --port $WATCHER_PORT --variant 'prodDebug'
-=======
 	npx expo run:android --no-install --port $WATCHER_PORT --variant 'prodDebug' --device
->>>>>>> d49e8b6d
 }
 
 buildAndroidDevBuild(){
