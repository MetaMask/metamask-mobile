--- conflicted
+++ resolved
@@ -124,13 +124,6 @@
     echo "Successfully remapped $old_var_name to $new_var_name."
 }
 
-<<<<<<< HEAD
-remapFlaskEnvVariables() {
-	echo "Remapping flask env variable names to match app common names"
-	# .js.env variables
-	remapEnvVariable "MM_FLASK_SEGMENT_WRITE_KEY" "SEGMENT_WRITE_KEY"
-	remapEnvVariable "MM_FLASK_SEGMENT_PROXY_URL" "SEGMENT_PROXY_URL"
-=======
 remapEnvVariableQA() {
   	echo "Remapping QA env variable names to match QA values"
   	remapEnvVariable "SEGMENT_WRITE_KEY_QA" "SEGMENT_WRITE_KEY"
@@ -153,7 +146,6 @@
   	remapEnvVariable "SEGMENT_PROXY_URL_FLASK" "SEGMENT_PROXY_URL"
   	remapEnvVariable "SEGMENT_DELETE_API_SOURCE_ID_FLASK" "SEGMENT_DELETE_API_SOURCE_ID"
   	remapEnvVariable "SEGMENT_REGULATIONS_ENDPOINT_FLASK" "SEGMENT_REGULATIONS_ENDPOINT"
->>>>>>> 9cf76300
 }
 
 loadJSEnv(){
