#!/bin/bash

set -o pipefail

readonly __DIRNAME__="$( cd "${BASH_SOURCE[0]%/*}" && pwd )"
readonly REPO_ROOT_DIR="$(dirname "${__DIRNAME__}")"

PLATFORM=$1
MODE=$2
ENVIRONMENT=$3
RUN_DEVICE=false
PRE_RELEASE=false
JS_ENV_FILE=".js.env"
ANDROID_ENV_FILE=".android.env"
IOS_ENV_FILE=".ios.env"

echo "PLATFORM = $PLATFORM"
echo "MODE = $MODE"
echo "ENVIRONMENT = $ENVIRONMENT"

export METAMASK_BUILD_TYPE=${METAMASK_BUILD_TYPE:-"$MODE"}
export METAMASK_ENVIRONMENT=${METAMASK_ENVIRONMENT:-"$ENVIRONMENT"}

envFileMissing() {
	FILE="$1"
	echo "'$FILE' is missing, you'll need to add it to the root of the project."
	echo "For convenience you can rename '$FILE.example' and fill in the parameters."
	echo ""
	exit 1
}

displayHelp() {
	echo ''
	echo "Usage: $0 {platform} ${--device}" >&2
	echo ''
	echo "Platform is required. Can be android or ios"
	echo ''
	echo "Mode is required. Can be debug or release"
	echo ''
	echo "Target is optional and valid for iOS only"
	echo ''
	echo "examples: $0 ios debug"
	echo ''
	echo "          $0 ios debug --device"
	echo ''
	echo "          $0 android debug"
	echo ''
	echo "          $0 android release"
	echo ''
	exit 1
}

printTitle(){
	echo ''
	echo '-------------------------------------------'
	echo ''
	echo "  🚀 BUILDING $PLATFORM in $MODE mode $ENVIRONMENT" | tr [a-z] [A-Z]
	echo ''
	echo '-------------------------------------------'
	echo ''
}


printError(){
	ERROR_ICON=$'\342\235\214'
	echo ''
	echo "  $ERROR_ICON   $1"
	echo ''
}

checkParameters(){
	if [ "$#" -eq  "0" ]
	then
		printError 'Platform is a required parameter'
		displayHelp
		exit 0;
	elif [ "$1"  == "--help" ]
	then
		displayHelp
		exit 0;
	elif [ "$1" == "-h" ]
	then
		displayHelp
		exit 0;
	elif [ -z "$1" ]
	then
		displayHelp
		exit 0;
	elif [ -z "$1" ]
	then
		printError 'No platform supplied'
		displayHelp
		exit 0;
	fi

	if [[ $# -gt 2 ]] ; then
		if [ "$3"  == "--device" ] ; then
			RUN_DEVICE=true

		   if [ "$#" -gt  "3" ] ; then
				printError "Incorrect number of arguments"
				displayHelp
				exit 0;
			fi
		elif [ "$3"  == "--pre" ] ; then
			PRE_RELEASE=true
		fi
	fi
}

remapEnvVariable() {
    # Get the old and new variable names
    old_var_name=$1
    new_var_name=$2

    # Check if the old variable exists
    if [ -z "${!old_var_name}" ]; then
        echo "Error: $old_var_name does not exist in the environment."
        return 1
    fi

    # Remap the variable
    export $new_var_name="${!old_var_name}"

    unset $old_var_name

    echo "Successfully remapped $old_var_name to $new_var_name."
}

remapEnvVariableLocal() {
  	echo "Remapping local env variables for development"
  	remapEnvVariable "MM_SENTRY_DSN_DEV" "MM_SENTRY_DSN"
}

remapEnvVariableQA() {
  	echo "Remapping QA env variable names to match QA values"
  	remapEnvVariable "SEGMENT_WRITE_KEY_QA" "SEGMENT_WRITE_KEY"
  	remapEnvVariable "SEGMENT_PROXY_URL_QA" "SEGMENT_PROXY_URL"
  	remapEnvVariable "SEGMENT_DELETE_API_SOURCE_ID_QA" "SEGMENT_DELETE_API_SOURCE_ID"
  	remapEnvVariable "SEGMENT_REGULATIONS_ENDPOINT_QA" "SEGMENT_REGULATIONS_ENDPOINT"
  	remapEnvVariable "MM_SENTRY_DSN_TEST" "MM_SENTRY_DSN"

	remapEnvVariable "MAIN_IOS_GOOGLE_CLIENT_ID_UAT" "IOS_GOOGLE_CLIENT_ID"
	remapEnvVariable "MAIN_IOS_GOOGLE_REDIRECT_URI_UAT" "IOS_GOOGLE_REDIRECT_URI"
	remapEnvVariable "MAIN_ANDROID_APPLE_CLIENT_ID_UAT" "ANDROID_APPLE_CLIENT_ID"
	remapEnvVariable "MAIN_ANDROID_GOOGLE_CLIENT_ID_UAT" "ANDROID_GOOGLE_CLIENT_ID"
	remapEnvVariable "MAIN_ANDROID_GOOGLE_SERVER_CLIENT_ID_UAT" "ANDROID_GOOGLE_SERVER_CLIENT_ID"
}

remapEnvVariableRelease() {
  	echo "Remapping release env variable names to match production values"
  	remapEnvVariable "SEGMENT_WRITE_KEY_PROD" "SEGMENT_WRITE_KEY"
  	remapEnvVariable "SEGMENT_PROXY_URL_PROD" "SEGMENT_PROXY_URL"
  	remapEnvVariable "SEGMENT_DELETE_API_SOURCE_ID_PROD" "SEGMENT_DELETE_API_SOURCE_ID"
  	remapEnvVariable "SEGMENT_REGULATIONS_ENDPOINT_PROD" "SEGMENT_REGULATIONS_ENDPOINT"

	remapEnvVariable "MAIN_IOS_GOOGLE_CLIENT_ID_PROD" "IOS_GOOGLE_CLIENT_ID"
	remapEnvVariable "MAIN_IOS_GOOGLE_REDIRECT_URI_PROD" "IOS_GOOGLE_REDIRECT_URI"
	remapEnvVariable "MAIN_ANDROID_APPLE_CLIENT_ID_PROD" "ANDROID_APPLE_CLIENT_ID"
	remapEnvVariable "MAIN_ANDROID_GOOGLE_CLIENT_ID_PROD" "ANDROID_GOOGLE_CLIENT_ID"
	remapEnvVariable "MAIN_ANDROID_GOOGLE_SERVER_CLIENT_ID_PROD" "ANDROID_GOOGLE_SERVER_CLIENT_ID"
}

remapFlaskEnvVariables() {
  	echo "Remapping Flask env variable names to match Flask values"
  	remapEnvVariable "SEGMENT_WRITE_KEY_FLASK" "SEGMENT_WRITE_KEY"
  	remapEnvVariable "SEGMENT_PROXY_URL_FLASK" "SEGMENT_PROXY_URL"
  	remapEnvVariable "SEGMENT_DELETE_API_SOURCE_ID_FLASK" "SEGMENT_DELETE_API_SOURCE_ID"
  	remapEnvVariable "SEGMENT_REGULATIONS_ENDPOINT_FLASK" "SEGMENT_REGULATIONS_ENDPOINT"

	remapEnvVariable "FLASK_IOS_GOOGLE_CLIENT_ID_PROD" "IOS_GOOGLE_CLIENT_ID"
	remapEnvVariable "FLASK_IOS_GOOGLE_REDIRECT_URI_PROD" "IOS_GOOGLE_REDIRECT_URI"
	remapEnvVariable "FLASK_ANDROID_APPLE_CLIENT_ID_PROD" "ANDROID_APPLE_CLIENT_ID"
	remapEnvVariable "FLASK_ANDROID_GOOGLE_CLIENT_ID_PROD" "ANDROID_GOOGLE_CLIENT_ID"
	remapEnvVariable "FLASK_ANDROID_GOOGLE_SERVER_CLIENT_ID_PROD" "ANDROID_GOOGLE_SERVER_CLIENT_ID"
}

remapEnvVariableProduction() {
  	echo "Remapping Production env variable names to match Production values"
  	remapEnvVariable "SEGMENT_WRITE_KEY_PROD" "SEGMENT_WRITE_KEY"
    remapEnvVariable "SEGMENT_PROXY_URL_PROD" "SEGMENT_PROXY_URL"
    remapEnvVariable "SEGMENT_DELETE_API_SOURCE_ID_PROD" "SEGMENT_DELETE_API_SOURCE_ID"
    remapEnvVariable "SEGMENT_REGULATIONS_ENDPOINT_PROD" "SEGMENT_REGULATIONS_ENDPOINT"
}

remapEnvVariableBeta() {
  	echo "Remapping Beta env variable names to match Beta values"
  	remapEnvVariable "SEGMENT_WRITE_KEY_PROD" "SEGMENT_WRITE_KEY"
    remapEnvVariable "SEGMENT_PROXY_URL_PROD" "SEGMENT_PROXY_URL"
    remapEnvVariable "SEGMENT_DELETE_API_SOURCE_ID_PROD" "SEGMENT_DELETE_API_SOURCE_ID"
    remapEnvVariable "SEGMENT_REGULATIONS_ENDPOINT_PROD" "SEGMENT_REGULATIONS_ENDPOINT"
}

remapEnvVariableReleaseCandidate() {
  	echo "Remapping Release Candidate env variable names to match Release Candidate values"
  	remapEnvVariable "SEGMENT_WRITE_KEY_PROD" "SEGMENT_WRITE_KEY"
    remapEnvVariable "SEGMENT_PROXY_URL_PROD" "SEGMENT_PROXY_URL"
    remapEnvVariable "SEGMENT_DELETE_API_SOURCE_ID_PROD" "SEGMENT_DELETE_API_SOURCE_ID"
    remapEnvVariable "SEGMENT_REGULATIONS_ENDPOINT_PROD" "SEGMENT_REGULATIONS_ENDPOINT"
}

# Mapping for environmental values in the experimental environment
remapEnvVariableExperimental() {
  	echo "Remapping Experimental env variable names to match Experimental values"
  	remapEnvVariable "SEGMENT_WRITE_KEY_QA" "SEGMENT_WRITE_KEY"
  	remapEnvVariable "SEGMENT_PROXY_URL_QA" "SEGMENT_PROXY_URL"
    remapEnvVariable "SEGMENT_DELETE_API_SOURCE_ID_QA" "SEGMENT_DELETE_API_SOURCE_ID"
  	remapEnvVariable "SEGMENT_REGULATIONS_ENDPOINT_QA" "SEGMENT_REGULATIONS_ENDPOINT"
	remapEnvVariable "MAIN_WEB3AUTH_NETWORK_PROD" "WEB3AUTH_NETWORK"
}

# Mapping for environmental values in the experimental environment
remapEnvVariableExperimental() {
  	echo "Remapping Experimental env variable names to match Experimental values"
  	remapEnvVariable "SEGMENT_WRITE_KEY_QA" "SEGMENT_WRITE_KEY"
  	remapEnvVariable "SEGMENT_PROXY_URL_QA" "SEGMENT_PROXY_URL"
    remapEnvVariable "SEGMENT_DELETE_API_SOURCE_ID_QA" "SEGMENT_DELETE_API_SOURCE_ID"
  	remapEnvVariable "SEGMENT_REGULATIONS_ENDPOINT_QA" "SEGMENT_REGULATIONS_ENDPOINT"
	remapEnvVariable "MAIN_WEB3AUTH_NETWORK_PROD" "WEB3AUTH_NETWORK"
}

loadJSEnv(){
	# Load JS specific env variables
	if [ "$PRE_RELEASE" = false ] ; then
		if [ -e $JS_ENV_FILE ]
		then
			source $JS_ENV_FILE
		fi
	fi
	# Disable auto Sentry file upload by default
	export SENTRY_DISABLE_AUTO_UPLOAD=${SENTRY_DISABLE_AUTO_UPLOAD:-"true"}
	export EXPO_NO_TYPESCRIPT_SETUP=1
}


prebuild(){
  WATCHER_PORT=${WATCHER_PORT:-8081}
}

prebuild_ios(){
	prebuild
	# Generate xcconfig files for CircleCI
	if [ "$PRE_RELEASE" = true ] ; then
		echo "" > ios/debug.xcconfig
		echo "" > ios/release.xcconfig
	fi
	# Required to install mixpanel dep
	git submodule update --init --recursive
	unset PREFIX
  # Create GoogleService-Info.plist file to be used by the Firebase services.
  # Check if GOOGLE_SERVICES_B64_IOS is set
  if [ ! -z "$GOOGLE_SERVICES_B64_IOS" ]; then
    echo -n $GOOGLE_SERVICES_B64_IOS | base64 -d > ./ios/GoogleServices/GoogleService-Info.plist
    echo "GoogleService-Info.plist has been created successfully."
    # Ensure the file has read and write permissions
    chmod 664 ./ios/GoogleServices/GoogleService-Info.plist
  else
    echo "GOOGLE_SERVICES_B64_IOS is not set in the .env file."
    exit 1
  fi
}

prebuild_android(){
	prebuild
	# Copy JS files for injection
	yes | cp -rf app/core/InpageBridgeWeb3.js android/app/src/main/assets/.
	# Copy fonts with iconset
	yes | cp -rf ./app/fonts/Metamask.ttf ./android/app/src/main/assets/fonts/Metamask.ttf

	#Create google-services.json file to be used by the Firebase services.
	# Check if GOOGLE_SERVICES_B64_ANDROID is set
	if [ ! -z "$GOOGLE_SERVICES_B64_ANDROID" ]; then
		echo -n $GOOGLE_SERVICES_B64_ANDROID | base64 -d > ./android/app/google-services.json
		echo "google-services.json has been created successfully."
		# Ensure the file has read and write permissions
		chmod 664 ./android/app/google-services.json
	else
		echo "GOOGLE_SERVICES_B64_ANDROID is not set in the .env file."
		exit 1
	fi

	if [ "$PRE_RELEASE" = false ] ; then
		if [ -e $ANDROID_ENV_FILE ]
		then
			source $ANDROID_ENV_FILE
		fi
	fi
}

buildAndroidRun(){
	remapEnvVariableLocal
	prebuild_android
	#react-native run-android --port=$WATCHER_PORT --variant=prodDebug --active-arch-only
	npx expo run:android --no-install --port $WATCHER_PORT --variant 'prodDebug' --device
}

buildAndroidDevBuild(){
	prebuild_android

	# Generate both APK (for development) and test APK (for E2E testing)
	cd android && ./gradlew assembleProdDebug assembleProdDebugAndroidTest --build-cache --parallel && cd ..
}

# Builds the Flask APK for local development
buildAndroidFlaskLocal(){
	prebuild_android

	# Generate both APK (for development) and test APK (for E2E testing)
	cd android && ./gradlew assembleFlaskDebug assembleFlaskDebugAndroidTest --build-cache --parallel && cd ..
}

buildAndroidRunQA(){
	remapEnvVariableLocal
	prebuild_android
	#react-native run-android --port=$WATCHER_PORT --variant=qaDebug --active-arch-only
	npx expo run:android --no-install --port $WATCHER_PORT --variant 'qaDebug'
}

buildAndroidRunFlask(){
	prebuild_android
	#react-native run-android --port=$WATCHER_PORT --variant=flaskDebug --active-arch-only
	npx expo run:android --no-install  --port $WATCHER_PORT --variant 'flaskDebug'
}

buildIosDevBuild(){
	remapEnvVariableLocal
	prebuild_ios


	echo "Setting up env vars...";
	echo "$IOS_ENV" | tr "|" "\n" > $IOS_ENV_FILE
	echo "Build started..."
	brew install watchman
	cd ios

	exportOptionsPlist="MetaMask/IosExportOptionsMetaMaskDevelopment.plist"
	scheme="MetaMask"

	if [ "$METAMASK_BUILD_TYPE" = "flask" ] ; then
		scheme="MetaMask-Flask"
		exportOptionsPlist="MetaMask/IosExportOptionsMetaMaskFlaskDevelopment.plist"
	fi

	echo "exportOptionsPlist: $exportOptionsPlist"
  	echo "Generating archive packages for $scheme"
	xcodebuild -workspace MetaMask.xcworkspace -scheme $scheme -configuration Debug COMIPLER_INDEX_STORE_ENABLE=NO archive -archivePath build/$scheme.xcarchive -destination generic/platform=ios
	echo "Generating ipa for $scheme"
	xcodebuild -exportArchive -archivePath build/$scheme.xcarchive -exportPath build/output -exportOptionsPlist $exportOptionsPlist
	cd ..
}

buildIosSimulator(){
	remapEnvVariableLocal
	prebuild_ios
	if [ -n "$IOS_SIMULATOR" ]; then
		SIM_OPTION="--device \"$IOS_SIMULATOR\""
	else
		SIM_OPTION=""
	fi
	#react-native run-ios --port=$WATCHER_PORT $SIM_OPTION
	npx expo run:ios --no-install --configuration Debug --port $WATCHER_PORT $SIM_OPTION
}

buildIosSimulatorQA(){
	prebuild_ios
	SIM="${IOS_SIMULATOR:-"iPhone 13 Pro"}"
	#react-native run-ios --port=$WATCHER_PORT --simulator "$SIM" --scheme "MetaMask-QA"

	npx expo run:ios --no-install --configuration Debug --port $WATCHER_PORT --device "$SIM" --scheme "MetaMask-QA"
}

buildIosSimulatorFlask(){
	prebuild_ios
	SIM="${IOS_SIMULATOR:-"iPhone 13 Pro"}"
	npx expo run:ios --no-install --configuration Debug --port $WATCHER_PORT --device "$SIM" --scheme "MetaMask-Flask"
}

buildIosSimulatorE2E(){
	prebuild_ios
	cd ios && CC=clang CXX=clang CLANG=clang CLANGPLUSPLUS=clang++ LD=clang LDPLUSPLUS=clang++ xcodebuild -workspace MetaMask.xcworkspace -scheme MetaMask -configuration Debug -sdk iphonesimulator -derivedDataPath build
}

buildIosFlaskSimulatorE2E(){
	prebuild_ios
	cd ios && CC=clang CXX=clang CLANG=clang CLANGPLUSPLUS=clang++ LD=clang LDPLUSPLUS=clang++ xcodebuild -workspace MetaMask.xcworkspace -scheme MetaMask-Flask -configuration Debug -sdk iphonesimulator -derivedDataPath build
}

buildIosQASimulatorE2E(){
	prebuild_ios
	cd ios && xcodebuild -workspace MetaMask.xcworkspace -scheme MetaMask-QA -configuration Debug -sdk iphonesimulator -derivedDataPath build
}

runIosE2E(){
  cd e2e && yarn ios:debug
}

buildIosDevice(){
	remapEnvVariableLocal
	prebuild_ios
	npx expo run:ios --no-install --configuration Debug --port $WATCHER_PORT --device
}

buildIosDeviceQA(){
	prebuild_ios
	npx expo run:ios --no-install --port $WATCHER_PORT --configuration Debug --scheme "MetaMask-QA" --device
}

buildIosDeviceFlask(){
	prebuild_ios
	npx expo run:ios --no-install --configuration Debug --scheme "MetaMask-Flask" --device
}

# Generates the 
generateIosBinary() {
	scheme="$1"
	configuration="${2:-Release}"

	if [ "$scheme" = "MetaMask-QA" ] ; then
		exportOptionsPlist="MetaMask/IosExportOptionsMetaMaskQARelease.plist"
	elif [ "$scheme" = "MetaMask-Flask" ] ; then
		if [ "$configuration" = "Debug" ] ; then
			exportOptionsPlist="MetaMask/IosExportOptionsMetaMaskFlaskDevelopment.plist"
		else
			exportOptionsPlist="MetaMask/IosExportOptionsMetaMaskFlaskRelease.plist"
		fi
	else
		exportOptionsPlist="MetaMask/IosExportOptionsMetaMaskRelease.plist"
	fi

	echo "exportOptionsPlist: $exportOptionsPlist"
	echo "Generating archive packages for $scheme in $configuration configuration"
	if [ "$IS_SIM_BUILD" = "true" ]; then
    	echo "Binary build type: Simulator"
		xcodebuild -workspace MetaMask.xcworkspace -scheme $scheme -configuration $configuration -sdk iphonesimulator -derivedDataPath build
	else
		echo "Binary build type: Device"
		xcodebuild -workspace MetaMask.xcworkspace -scheme $scheme -configuration $configuration archive -archivePath build/$scheme.xcarchive -destination generic/platform=ios
		echo "Generating ipa for $scheme"
		xcodebuild -exportArchive -archivePath build/$scheme.xcarchive -exportPath build/output -exportOptionsPlist $exportOptionsPlist
	fi

}

buildIosRelease(){
  if [ "$MODE" != "main" ]; then
    # For main Mode variables are already remapped
  	remapEnvVariableRelease
  fi

	# Enable Sentry to auto upload source maps and debug symbols
	export SENTRY_DISABLE_AUTO_UPLOAD=${SENTRY_DISABLE_AUTO_UPLOAD:-"true"}

	prebuild_ios

	# Replace release.xcconfig with ENV vars
	if [ "$PRE_RELEASE" = true ] ; then
		echo "Setting up env vars...";
		echo "$IOS_ENV" | tr "|" "\n" > $IOS_ENV_FILE
		echo "Build started..."
		brew install watchman
		cd ios
		generateIosBinary "MetaMask"
	else
		if [ ! -f "ios/release.xcconfig" ] ; then
			echo "$IOS_ENV" | tr "|" "\n" > ios/release.xcconfig
		fi
		./node_modules/.bin/react-native run-ios --configuration Release --simulator "iPhone 13 Pro"
	fi
}

buildIosFlaskLocal() {
	prebuild_ios

	# Go to ios directory
	cd ios
	# Generate a Flask debug .ipa for local
	generateIosBinary "MetaMask-Flask" "Debug"
}

buildIosFlaskRelease(){
	prebuild_ios

	# Replace release.xcconfig with ENV vars
	if [ "$PRE_RELEASE" = true ] ; then
		echo "Setting up env vars...";
		echo "$IOS_ENV" | tr "|" "\n" > $IOS_ENV_FILE
		echo "Build started..."
		brew install watchman
		cd ios
		generateIosBinary "MetaMask-Flask"
	else
		if [ ! -f "ios/release.xcconfig" ] ; then
			echo "$IOS_ENV" | tr "|" "\n" > ios/release.xcconfig
		fi
		./node_modules/.bin/react-native run-ios --scheme "MetaMask-Flask"  --configuration Release --simulator "iPhone 13 Pro"
	fi
}

buildIosReleaseE2E(){
	prebuild_ios

	# Replace release.xcconfig with ENV vars
	if [ "$PRE_RELEASE" = true ] ; then
		echo "Setting up env vars...";
		echo "$IOS_ENV" | tr "|" "\n" > $IOS_ENV_FILE
		echo "Pre-release E2E Build started..."
		brew install watchman
		cd ios
		generateIosBinary "MetaMask"
	else
		echo "Release E2E Build started..."
		if [ ! -f "ios/release.xcconfig" ] ; then
			echo "$IOS_ENV" | tr "|" "\n" > ios/release.xcconfig
		fi
		cd ios && xcodebuild -workspace MetaMask.xcworkspace -scheme MetaMask -configuration Release -sdk iphonesimulator -derivedDataPath build
	fi
}

buildIosQA(){
  	echo "Start iOS QA build..."

  	remapEnvVariableQA

	prebuild_ios

	# Replace release.xcconfig with ENV vars
	if [ "$PRE_RELEASE" = true ] ; then
		echo "Setting up env vars...";
    	echo "$IOS_ENV"
		echo "$IOS_ENV" | tr "|" "\n" > $IOS_ENV_FILE
		echo "Build started..."
		brew install watchman
		cd ios
		generateIosBinary "MetaMask-QA"
	else
		if [ ! -f "ios/release.xcconfig" ] ; then
			echo "$IOS_ENV" | tr "|" "\n" > ios/release.xcconfig
		fi
		cd ios && xcodebuild -workspace MetaMask.xcworkspace -scheme MetaMask-QA -configuration Release -sdk iphonesimulator -derivedDataPath build
		# ./node_modules/.bin/react-native run-ios --scheme MetaMask-QA- -configuration Release --simulator "iPhone 13 Pro"
	fi
}


buildAndroidQA(){
	echo "Start Android QA build..."

  	remapEnvVariableQA

	# if [ "$PRE_RELEASE" = false ] ; then
	# 	adb uninstall io.metamask.qa
	# fi

	prebuild_android

	# Generate APK
	cd android && ./gradlew assembleQaRelease app:assembleQaReleaseAndroidTest -PminSdkVersion=26 -DtestBuildType=release

	# GENERATE BUNDLE
	if [ "$GENERATE_BUNDLE" = true ] ; then
		./gradlew bundleQaRelease
	fi

	if [ "$PRE_RELEASE" = true ] ; then
		# Generate checksum
		yarn build:android:checksum:qa
	fi

	#  if [ "$PRE_RELEASE" = false ] ; then
	#  	adb install app/build/outputs/apk/qa/release/app-qa-release.apk
	#  fi
}

buildAndroidRelease(){
    if [ "$MODE" != "main" ]; then
      # For main Mode variables are already remapped
    	remapEnvVariableRelease
    fi

	if [ "$PRE_RELEASE" = false ] ; then
		adb uninstall io.metamask || true
	fi

	# Enable Sentry to auto upload source maps and debug symbols
	export SENTRY_DISABLE_AUTO_UPLOAD=${SENTRY_DISABLE_AUTO_UPLOAD:-"true"}
	prebuild_android

	# GENERATE APK
	cd android && ./gradlew assembleProdRelease --no-daemon --max-workers 2

	# GENERATE BUNDLE
	if [ "$GENERATE_BUNDLE" = true ] ; then
		./gradlew bundleProdRelease
	fi

	if [ "$PRE_RELEASE" = true ] ; then
		# Generate checksum
		yarn build:android:checksum
	fi

	if [ "$PRE_RELEASE" = false ] ; then
		adb install app/build/outputs/apk/prod/release/app-prod-release.apk
	fi
}

buildAndroidFlaskRelease(){
	# remap flask env variables to match what the app expects
	remapFlaskEnvVariables

	if [ "$PRE_RELEASE" = false ] ; then
		adb uninstall io.metamask.flask || true
	fi
	prebuild_android

	# GENERATE APK
	cd android && ./gradlew assembleFlaskRelease --no-daemon --max-workers 2

	# GENERATE BUNDLE
	if [ "$GENERATE_BUNDLE" = true ] ; then
		./gradlew bundleFlaskRelease
	fi

	if [ "$PRE_RELEASE" = true ] ; then
		# Generate checksum
		yarn build:android:checksum:flask
	fi

	if [ "$PRE_RELEASE" = false ] ; then
		adb install app/build/outputs/apk/flask/release/app-flask-release.apk
	fi
}

buildAndroidReleaseE2E(){
	prebuild_android
	cd android && ./gradlew assembleProdRelease app:assembleProdReleaseAndroidTest -PminSdkVersion=26 -DtestBuildType=release
}

buildAndroidQAE2E(){
	prebuild_android
	cd android && ./gradlew assembleQaRelease app:assembleQaReleaseAndroidTest -PminSdkVersion=26 -DtestBuildType=release
}

buildAndroid() {
	if [ "$MODE" == "release" ] || [ "$MODE" == "main" ] ; then
		buildAndroidRelease
	elif [ "$MODE" == "flask" ] ; then
		if [ "$METAMASK_ENVIRONMENT" == "local" ] ; then
			buildAndroidFlaskLocal
		else
			buildAndroidFlaskRelease
		fi
	elif [ "$MODE" == "QA" ] ; then
		buildAndroidQA
	elif [ "$MODE" == "releaseE2E" ] ; then
		buildAndroidReleaseE2E
	elif [ "$MODE" == "QAE2E" ] ; then
		buildAndroidQAE2E
  elif [ "$MODE" == "debugE2E" ] ; then
		buildAndroidRunE2E
	elif [ "$MODE" == "qaDebug" ] ; then
		buildAndroidRunQA
	elif [ "$MODE" == "flaskDebug" ] ; then
		buildAndroidRunFlask
	elif [ "$MODE" == "devBuild" ] ; then
		buildAndroidDevBuild
	else
		buildAndroidRun
	fi
}

buildAndroidRunE2E(){
	prebuild_android
	if [ -e $ANDROID_ENV_FILE ]
	then
		source $ANDROID_ENV_FILE
	fi
	# Specify specific task name :app:TASKNAME to prevent processing other variants
	cd android && ./gradlew :app:assembleProdDebug :app:assembleProdDebugAndroidTest -PminSdkVersion=26 -DtestBuildType=debug --build-cache && cd ..
}

buildIos() {
	echo "Build iOS $MODE started..."
	if [ "$MODE" == "release" ] || [ "$MODE" == "main" ] ; then
		buildIosRelease
	elif [ "$MODE" == "flask" ] ; then
		if [ "$METAMASK_ENVIRONMENT" == "local" ] ; then
			buildIosFlaskLocal
		else
			buildIosFlaskRelease
		fi
	elif [ "$MODE" == "releaseE2E" ] ; then
		buildIosReleaseE2E
	elif [ "$MODE" == "debugE2E" ] ; then
			buildIosSimulatorE2E
	elif [ "$MODE" == "qadebugE2E" ] ; then
			buildIosQASimulatorE2E
	elif [ "$MODE" == "flaskDebugE2E" ] ; then
			buildIosFlaskSimulatorE2E
	elif [ "$MODE" == "QA" ] ; then
		buildIosQA
	elif [ "$MODE" == "qaDebug" ] ; then
		if [ "$RUN_DEVICE" = true ] ; then
			buildIosDeviceQA
		else
			buildIosSimulatorQA
		fi
	elif [ "$MODE" == "flaskDebug" ] ; then
		if [ "$RUN_DEVICE" = true ] ; then
			buildIosDevBuild
		else
			buildIosSimulatorFlask
		fi
	elif [ "$MODE" == "devbuild" ] ; then
		buildIosDevBuild
	else
		if [ "$RUN_DEVICE" = true ] ; then
			buildIosDevice
		else
			buildIosSimulator
		fi
	fi
}

startWatcher() {
	source $JS_ENV_FILE
	remapEnvVariableLocal
  	WATCHER_PORT=${WATCHER_PORT:-8081}
	if [ "$MODE" == "clean" ]; then
		watchman watch-del-all
		rm -rf $TMPDIR/metro-cache
		#react-native start --port=$WATCHER_PORT -- --reset-cache
		npx expo start --port $WATCHER_PORT --clear
	else
		#react-native start --port=$WATCHER_PORT
		npx expo start --port $WATCHER_PORT
	fi
}

checkAuthToken() {
	local propertiesFileName="$1"

	if [ -n "${MM_SENTRY_AUTH_TOKEN}" ]; then
		sed -i'' -e "s/auth.token.*/auth.token=${MM_SENTRY_AUTH_TOKEN}/" "./${propertiesFileName}";
	elif ! grep -qE '^auth.token=[[:alnum:]]+$' "./${propertiesFileName}"; then
		printError "Missing auth token in '${propertiesFileName}'; add the token, or set it as MM_SENTRY_AUTH_TOKEN"
		exit 1
	fi

	if [ ! -e "./${propertiesFileName}" ]; then
		if [ -n "${MM_SENTRY_AUTH_TOKEN}" ]; then
			cp "./${propertiesFileName}.example" "./${propertiesFileName}"
			sed -i'' -e "s/auth.token.*/auth.token=${MM_SENTRY_AUTH_TOKEN}/" "./${propertiesFileName}";
		else
			printError "Missing '${propertiesFileName}' file (see '${propertiesFileName}.example' or set MM_SENTRY_AUTH_TOKEN to generate)"
			exit 1
		fi
	fi
}

checkParameters "$@"


printTitle
loadJSEnv

<<<<<<< HEAD
# Map environment variables based on mode.
# TODO: MODE should be renamed to TARGET
if [ "$MODE" == "main" ]; then
	export GENERATE_BUNDLE=true # Used only for Android
	export PRE_RELEASE=true # Used mostly for iOS, for Android only deletes old APK and installs new one
	if [ "$ENVIRONMENT" == "production" ]; then
		remapEnvVariableProduction
	elif [ "$ENVIRONMENT" == "beta" ]; then
		remapEnvVariableBeta
	elif [ "$ENVIRONMENT" == "rc" ]; then
		remapEnvVariableReleaseCandidate
	elif [ "$ENVIRONMENT" == "exp" ]; then
		remapEnvVariableExperimental
	fi
elif [ "$MODE" == "flask" ] || [ "$MODE" == "flaskDebug" ] ]; then
	remapFlaskEnvVariables
=======
echo "PLATFORM = $PLATFORM"
echo "MODE = $MODE"
echo "ENVIRONMENT = $ENVIRONMENT"

# TODO: We should be able to remove some of the conditions in this if statement
if [ "$MODE" == "main" ] && { [ "$ENVIRONMENT" == "production" ] || [ "$ENVIRONMENT" == "beta" ] || [ "$ENVIRONMENT" == "rc" ] || [ "$ENVIRONMENT" == "exp" ] ; }; then
  export METAMASK_BUILD_TYPE="$MODE"
  export METAMASK_ENVIRONMENT="$ENVIRONMENT"
  export GENERATE_BUNDLE=true # Used only for Android
  export PRE_RELEASE=true # Used mostly for iOS, for Android only deletes old APK and installs new one
  if [ "$ENVIRONMENT" == "production" ]; then
    remapEnvVariableProduction
  elif [ "$ENVIRONMENT" == "beta" ]; then
    remapEnvVariableBeta
  elif [ "$ENVIRONMENT" == "rc" ]; then
    remapEnvVariableReleaseCandidate
  elif [ "$ENVIRONMENT" == "exp" ]; then
    remapEnvVariableExperimental
  fi
>>>>>>> b6e9c40b
fi

if [ "$MODE" == "releaseE2E" ] || [ "$MODE" == "QA" ] || [ "$MODE" == "QAE2E" ]; then
	echo "DEBUG SENTRY PROPS"
	checkAuthToken 'sentry.debug.properties'
	export SENTRY_PROPERTIES="${REPO_ROOT_DIR}/sentry.debug.properties"
elif [ "$MODE" == "release" ] || [ "$MODE" == "flask" ] || [ "$MODE" == "main" ]; then
	echo "RELEASE SENTRY PROPS"
	checkAuthToken 'sentry.release.properties'
	export SENTRY_PROPERTIES="${REPO_ROOT_DIR}/sentry.release.properties"
fi

if [ -z "$METAMASK_BUILD_TYPE" ]; then
	printError "Missing METAMASK_BUILD_TYPE; set to 'main' for a standard release, or 'flask' for a canary flask release. The default value is 'main'."
	exit 1
else
    echo "METAMASK_BUILD_TYPE is set to: $METAMASK_BUILD_TYPE"
fi

if [ -z "$METAMASK_ENVIRONMENT" ]; then
	printError "Missing METAMASK_ENVIRONMENT; set to 'production' for a production release, 'prerelease' for a pre-release, or 'local' otherwise"
	exit 1
else
    echo "METAMASK_ENVIRONMENT is set to: $METAMASK_ENVIRONMENT"
fi

if [ "$PLATFORM" == "ios" ]; then
	# we don't care about env file in CI
	if [ -f "$IOS_ENV_FILE" ] || [ "$CI" = true ]; then
		buildIos
	else
		envFileMissing $IOS_ENV_FILE
	fi
elif [ "$PLATFORM" == "watcher" ]; then
	startWatcher
else
	# we don't care about env file in CI
	if [ -f "$ANDROID_ENV_FILE" ] || [ "$CI" = true ]; then
		buildAndroid
	else
		envFileMissing $ANDROID_ENV_FILE
	fi
fi<|MERGE_RESOLUTION|>--- conflicted
+++ resolved
@@ -763,7 +763,6 @@
 printTitle
 loadJSEnv
 
-<<<<<<< HEAD
 # Map environment variables based on mode.
 # TODO: MODE should be renamed to TARGET
 if [ "$MODE" == "main" ]; then
@@ -780,27 +779,6 @@
 	fi
 elif [ "$MODE" == "flask" ] || [ "$MODE" == "flaskDebug" ] ]; then
 	remapFlaskEnvVariables
-=======
-echo "PLATFORM = $PLATFORM"
-echo "MODE = $MODE"
-echo "ENVIRONMENT = $ENVIRONMENT"
-
-# TODO: We should be able to remove some of the conditions in this if statement
-if [ "$MODE" == "main" ] && { [ "$ENVIRONMENT" == "production" ] || [ "$ENVIRONMENT" == "beta" ] || [ "$ENVIRONMENT" == "rc" ] || [ "$ENVIRONMENT" == "exp" ] ; }; then
-  export METAMASK_BUILD_TYPE="$MODE"
-  export METAMASK_ENVIRONMENT="$ENVIRONMENT"
-  export GENERATE_BUNDLE=true # Used only for Android
-  export PRE_RELEASE=true # Used mostly for iOS, for Android only deletes old APK and installs new one
-  if [ "$ENVIRONMENT" == "production" ]; then
-    remapEnvVariableProduction
-  elif [ "$ENVIRONMENT" == "beta" ]; then
-    remapEnvVariableBeta
-  elif [ "$ENVIRONMENT" == "rc" ]; then
-    remapEnvVariableReleaseCandidate
-  elif [ "$ENVIRONMENT" == "exp" ]; then
-    remapEnvVariableExperimental
-  fi
->>>>>>> b6e9c40b
 fi
 
 if [ "$MODE" == "releaseE2E" ] || [ "$MODE" == "QA" ] || [ "$MODE" == "QAE2E" ]; then
