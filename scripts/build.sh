--- conflicted
+++ resolved
@@ -853,7 +853,6 @@
 	export SENTRY_PROPERTIES="${REPO_ROOT_DIR}/sentry.release.properties"
 fi
 
-<<<<<<< HEAD
 if [ -z "$METAMASK_BUILD_TYPE" ]; then
 	printError "Missing METAMASK_BUILD_TYPE; set to 'main' for a standard release, or 'flask' for a canary flask release. The default value is 'main'."
 	exit 1
@@ -875,11 +874,6 @@
 	echo "Updating Expo channel configuration..."
 	node "${__DIRNAME__}/update-expo-channel.js"
 fi
-=======
-# Update Expo channel configuration based on environment
-echo "Updating Expo channel configuration..."
-node "${__DIRNAME__}/update-expo-channel.js"
->>>>>>> aeb8a381
 
 if [ "$PLATFORM" == "ios" ]; then
 	# we don't care about env file in CI
