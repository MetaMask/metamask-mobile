#!/bin/bash

set -o pipefail

readonly __DIRNAME__="$( cd "${BASH_SOURCE[0]%/*}" && pwd )"
readonly REPO_ROOT_DIR="$(dirname "${__DIRNAME__}")"

PLATFORM=$1
MODE=$2
ENVIRONMENT=$3
RUN_DEVICE=false
PRE_RELEASE=false
JS_ENV_FILE=".js.env"
ANDROID_ENV_FILE=".android.env"
IOS_ENV_FILE=".ios.env"

echo "PLATFORM = $PLATFORM"
echo "MODE = $MODE"
echo "ENVIRONMENT = $ENVIRONMENT"

export METAMASK_BUILD_TYPE=${MODE:-"$METAMASK_BUILD_TYPE"}
export METAMASK_ENVIRONMENT=${ENVIRONMENT:-"$METAMASK_ENVIRONMENT"}

envFileMissing() {
	FILE="$1"
	echo "'$FILE' is missing, you'll need to add it to the root of the project."
	echo "For convenience you can rename '$FILE.example' and fill in the parameters."
	echo ""
	exit 1
}

displayHelp() {
	echo ''
	echo "Usage: $0 {platform} ${--device}" >&2
	echo ''
	echo "Platform is required. Can be android or ios"
	echo ''
	echo "Mode is required. Can be debug or release"
	echo ''
	echo "Target is optional and valid for iOS only"
	echo ''
	echo "examples: $0 ios debug"
	echo ''
	echo "          $0 ios debug --device"
	echo ''
	echo "          $0 android debug"
	echo ''
	echo "          $0 android release"
	echo ''
	exit 1
}

printTitle(){
	echo ''
	echo '-------------------------------------------'
	echo ''
	echo "  🚀 BUILDING $PLATFORM in $MODE mode $ENVIRONMENT" | tr [a-z] [A-Z]
	echo ''
	echo '-------------------------------------------'
	echo ''
}


printError(){
	ERROR_ICON=$'\342\235\214'
	echo ''
	echo "  $ERROR_ICON   $1"
	echo ''
}

checkParameters(){
	if [ "$#" -eq  "0" ]
	then
		printError 'Platform is a required parameter'
		displayHelp
		exit 0;
	elif [ "$1"  == "--help" ]
	then
		displayHelp
		exit 0;
	elif [ "$1" == "-h" ]
	then
		displayHelp
		exit 0;
	elif [ -z "$1" ]
	then
		displayHelp
		exit 0;
	elif [ -z "$1" ]
	then
		printError 'No platform supplied'
		displayHelp
		exit 0;
	fi

	if [[ $# -gt 2 ]] ; then
		if [ "$3"  == "--device" ] ; then
			RUN_DEVICE=true

		   if [ "$#" -gt  "3" ] ; then
				printError "Incorrect number of arguments"
				displayHelp
				exit 0;
			fi
		elif [ "$3"  == "--pre" ] ; then
			PRE_RELEASE=true
		fi
	fi
}

remapEnvVariable() {
    # Get the old and new variable names
    old_var_name=$1
    new_var_name=$2

    # Check if the old variable exists
    if [ -z "${!old_var_name}" ]; then
        echo "Error: $old_var_name does not exist in the environment."
        return 1
    fi

    # Remap the variable
    export $new_var_name="${!old_var_name}"

    unset $old_var_name

    echo "Successfully remapped $old_var_name to $new_var_name."
}

remapEnvVariableLocal() {
  	echo "Remapping local env variables for development"
  	remapEnvVariable "MM_SENTRY_DSN_DEV" "MM_SENTRY_DSN"
}

remapEnvVariableQA() {
  	echo "Remapping QA env variable names to match QA values"
  	remapEnvVariable "SEGMENT_WRITE_KEY_QA" "SEGMENT_WRITE_KEY"
  	remapEnvVariable "SEGMENT_PROXY_URL_QA" "SEGMENT_PROXY_URL"
  	remapEnvVariable "SEGMENT_DELETE_API_SOURCE_ID_QA" "SEGMENT_DELETE_API_SOURCE_ID"
  	remapEnvVariable "SEGMENT_REGULATIONS_ENDPOINT_QA" "SEGMENT_REGULATIONS_ENDPOINT"
  	remapEnvVariable "MM_SENTRY_DSN_TEST" "MM_SENTRY_DSN"

	remapEnvVariable "MAIN_IOS_GOOGLE_CLIENT_ID_UAT" "IOS_GOOGLE_CLIENT_ID"
	remapEnvVariable "MAIN_IOS_GOOGLE_REDIRECT_URI_UAT" "IOS_GOOGLE_REDIRECT_URI"
	remapEnvVariable "MAIN_ANDROID_APPLE_CLIENT_ID_UAT" "ANDROID_APPLE_CLIENT_ID"
	remapEnvVariable "MAIN_ANDROID_GOOGLE_CLIENT_ID_UAT" "ANDROID_GOOGLE_CLIENT_ID"
	remapEnvVariable "MAIN_ANDROID_GOOGLE_SERVER_CLIENT_ID_UAT" "ANDROID_GOOGLE_SERVER_CLIENT_ID"
}

remapEnvVariableProduction() {
  	echo "Remapping release env variable names to match production values"
  	remapEnvVariable "SEGMENT_WRITE_KEY_PROD" "SEGMENT_WRITE_KEY"
  	remapEnvVariable "SEGMENT_PROXY_URL_PROD" "SEGMENT_PROXY_URL"
  	remapEnvVariable "SEGMENT_DELETE_API_SOURCE_ID_PROD" "SEGMENT_DELETE_API_SOURCE_ID"
  	remapEnvVariable "SEGMENT_REGULATIONS_ENDPOINT_PROD" "SEGMENT_REGULATIONS_ENDPOINT"

	remapEnvVariable "MAIN_IOS_GOOGLE_CLIENT_ID_PROD" "IOS_GOOGLE_CLIENT_ID"
	remapEnvVariable "MAIN_IOS_GOOGLE_REDIRECT_URI_PROD" "IOS_GOOGLE_REDIRECT_URI"
	remapEnvVariable "MAIN_ANDROID_APPLE_CLIENT_ID_PROD" "ANDROID_APPLE_CLIENT_ID"
	remapEnvVariable "MAIN_ANDROID_GOOGLE_CLIENT_ID_PROD" "ANDROID_GOOGLE_CLIENT_ID"
	remapEnvVariable "MAIN_ANDROID_GOOGLE_SERVER_CLIENT_ID_PROD" "ANDROID_GOOGLE_SERVER_CLIENT_ID"
}

remapFlaskEnvVariables() {
  	echo "Remapping Flask env variable names to match Flask values"
  	remapEnvVariable "SEGMENT_WRITE_KEY_FLASK" "SEGMENT_WRITE_KEY"
  	remapEnvVariable "SEGMENT_PROXY_URL_FLASK" "SEGMENT_PROXY_URL"
  	remapEnvVariable "SEGMENT_DELETE_API_SOURCE_ID_FLASK" "SEGMENT_DELETE_API_SOURCE_ID"
  	remapEnvVariable "SEGMENT_REGULATIONS_ENDPOINT_FLASK" "SEGMENT_REGULATIONS_ENDPOINT"

	remapEnvVariable "FLASK_IOS_GOOGLE_CLIENT_ID_PROD" "IOS_GOOGLE_CLIENT_ID"
	remapEnvVariable "FLASK_IOS_GOOGLE_REDIRECT_URI_PROD" "IOS_GOOGLE_REDIRECT_URI"
	remapEnvVariable "FLASK_ANDROID_APPLE_CLIENT_ID_PROD" "ANDROID_APPLE_CLIENT_ID"
	remapEnvVariable "FLASK_ANDROID_GOOGLE_CLIENT_ID_PROD" "ANDROID_GOOGLE_CLIENT_ID"
	remapEnvVariable "FLASK_ANDROID_GOOGLE_SERVER_CLIENT_ID_PROD" "ANDROID_GOOGLE_SERVER_CLIENT_ID"
}

remapEnvVariableBeta() {
  	echo "Remapping Beta env variable names to match Beta values"
  	remapEnvVariable "SEGMENT_WRITE_KEY_PROD" "SEGMENT_WRITE_KEY"
    remapEnvVariable "SEGMENT_PROXY_URL_PROD" "SEGMENT_PROXY_URL"
    remapEnvVariable "SEGMENT_DELETE_API_SOURCE_ID_PROD" "SEGMENT_DELETE_API_SOURCE_ID"
    remapEnvVariable "SEGMENT_REGULATIONS_ENDPOINT_PROD" "SEGMENT_REGULATIONS_ENDPOINT"
}

remapEnvVariableReleaseCandidate() {
  	echo "Remapping Release Candidate env variable names to match Release Candidate values"
  	remapEnvVariable "SEGMENT_WRITE_KEY_PROD" "SEGMENT_WRITE_KEY"
    remapEnvVariable "SEGMENT_PROXY_URL_PROD" "SEGMENT_PROXY_URL"
    remapEnvVariable "SEGMENT_DELETE_API_SOURCE_ID_PROD" "SEGMENT_DELETE_API_SOURCE_ID"
    remapEnvVariable "SEGMENT_REGULATIONS_ENDPOINT_PROD" "SEGMENT_REGULATIONS_ENDPOINT"
}

# Mapping for environmental values in the experimental environment
remapEnvVariableExperimental() {
  	echo "Remapping Experimental env variable names to match Experimental values"
  	remapEnvVariable "SEGMENT_WRITE_KEY_QA" "SEGMENT_WRITE_KEY"
  	remapEnvVariable "SEGMENT_PROXY_URL_QA" "SEGMENT_PROXY_URL"
    remapEnvVariable "SEGMENT_DELETE_API_SOURCE_ID_QA" "SEGMENT_DELETE_API_SOURCE_ID"
  	remapEnvVariable "SEGMENT_REGULATIONS_ENDPOINT_QA" "SEGMENT_REGULATIONS_ENDPOINT"
	remapEnvVariable "MAIN_WEB3AUTH_NETWORK_PROD" "WEB3AUTH_NETWORK"
}

remapEnvVariableProduction() {
  	echo "Remapping Production env variable names to match Production values"
  	remapEnvVariable "SEGMENT_WRITE_KEY_PROD" "SEGMENT_WRITE_KEY"
    remapEnvVariable "SEGMENT_PROXY_URL_PROD" "SEGMENT_PROXY_URL"
    remapEnvVariable "SEGMENT_DELETE_API_SOURCE_ID_PROD" "SEGMENT_DELETE_API_SOURCE_ID"
    remapEnvVariable "SEGMENT_REGULATIONS_ENDPOINT_PROD" "SEGMENT_REGULATIONS_ENDPOINT"
}

remapEnvVariableBeta() {
  	echo "Remapping Beta env variable names to match Beta values"
  	remapEnvVariable "SEGMENT_WRITE_KEY_PROD" "SEGMENT_WRITE_KEY"
    remapEnvVariable "SEGMENT_PROXY_URL_PROD" "SEGMENT_PROXY_URL"
    remapEnvVariable "SEGMENT_DELETE_API_SOURCE_ID_PROD" "SEGMENT_DELETE_API_SOURCE_ID"
    remapEnvVariable "SEGMENT_REGULATIONS_ENDPOINT_PROD" "SEGMENT_REGULATIONS_ENDPOINT"
}

remapEnvVariableReleaseCandidate() {
  	echo "Remapping Release Candidate env variable names to match Release Candidate values"
  	remapEnvVariable "SEGMENT_WRITE_KEY_PROD" "SEGMENT_WRITE_KEY"
    remapEnvVariable "SEGMENT_PROXY_URL_PROD" "SEGMENT_PROXY_URL"
    remapEnvVariable "SEGMENT_DELETE_API_SOURCE_ID_PROD" "SEGMENT_DELETE_API_SOURCE_ID"
    remapEnvVariable "SEGMENT_REGULATIONS_ENDPOINT_PROD" "SEGMENT_REGULATIONS_ENDPOINT"
}

loadJSEnv(){
	# Load JS specific env variables
	if [ "$PRE_RELEASE" = false ] ; then
		if [ -e $JS_ENV_FILE ]
		then
			source $JS_ENV_FILE
		fi
	fi
	# Disable auto Sentry file upload by default
	export SENTRY_DISABLE_AUTO_UPLOAD=${SENTRY_DISABLE_AUTO_UPLOAD:-"true"}
	export EXPO_NO_TYPESCRIPT_SETUP=1
}


prebuild(){
  WATCHER_PORT=${WATCHER_PORT:-8081}
}

prebuild_ios(){
	prebuild
	# Generate xcconfig files for CircleCI
	if [ "$PRE_RELEASE" = true ] ; then
		echo "" > ios/debug.xcconfig
		echo "" > ios/release.xcconfig
	fi
	# Required to install mixpanel dep
	git submodule update --init --recursive
	unset PREFIX
  # Create GoogleService-Info.plist file to be used by the Firebase services.
  # Check if GOOGLE_SERVICES_B64_IOS is set
  if [ ! -z "$GOOGLE_SERVICES_B64_IOS" ]; then
    echo -n $GOOGLE_SERVICES_B64_IOS | base64 -d > ./ios/GoogleServices/GoogleService-Info.plist
    echo "GoogleService-Info.plist has been created successfully."
    # Ensure the file has read and write permissions
    chmod 664 ./ios/GoogleServices/GoogleService-Info.plist
  else
    echo "GOOGLE_SERVICES_B64_IOS is not set in the .env file."
    exit 1
  fi
}

prebuild_android(){
	prebuild
	# Copy JS files for injection
	yes | cp -rf app/core/InpageBridgeWeb3.js android/app/src/main/assets/.
	# Copy fonts with iconset
	yes | cp -rf ./app/fonts/Metamask.ttf ./android/app/src/main/assets/fonts/Metamask.ttf

	#Create google-services.json file to be used by the Firebase services.
	# Check if GOOGLE_SERVICES_B64_ANDROID is set
	if [ ! -z "$GOOGLE_SERVICES_B64_ANDROID" ]; then
		echo -n $GOOGLE_SERVICES_B64_ANDROID | base64 -d > ./android/app/google-services.json
		echo "google-services.json has been created successfully."
		# Ensure the file has read and write permissions
		chmod 664 ./android/app/google-services.json
	else
		echo "GOOGLE_SERVICES_B64_ANDROID is not set in the .env file."
		exit 1
	fi

	if [ "$PRE_RELEASE" = false ] ; then
		if [ -e $ANDROID_ENV_FILE ]
		then
			source $ANDROID_ENV_FILE
		fi
	fi
}

buildAndroidRun(){
	remapEnvVariableLocal
	prebuild_android
	#react-native run-android --port=$WATCHER_PORT --variant=prodDebug --active-arch-only
	npx expo run:android --no-install --port $WATCHER_PORT --variant 'prodDebug' --device
}

# Builds the Main APK for local development
buildAndroidMainLocal(){
	prebuild_android
<<<<<<< HEAD
	if [ -e $ANDROID_ENV_FILE ]
	then
		source $ANDROID_ENV_FILE
	fi
	cd android && ./gradlew assembleProdDebug assembleProdDebugAndroidTest -DtestBuildType=debug --build-cache --parallel && cd ..
=======

	# Generate both APK (for development) and test APK (for E2E testing)
	cd android && ./gradlew assembleProdDebug assembleProdDebugAndroidTest --build-cache --parallel && cd ..
}

# Builds the Flask APK for local development
buildAndroidFlaskLocal(){
	prebuild_android

	# Generate both APK (for development) and test APK (for E2E testing)
	cd android && ./gradlew assembleFlaskDebug assembleFlaskDebugAndroidTest --build-cache --parallel && cd ..
}

# Builds the QA APK for local development
buildAndroidQaLocal(){
	prebuild_android

	# Generate both APK (for development) and test APK (for E2E testing)
	cd android && ./gradlew assembleQaDebug app:assembleQaDebugAndroidTest --build-cache --parallel && cd ..
>>>>>>> 05d3e30f
}

buildAndroidRunQA(){
	remapEnvVariableLocal
	prebuild_android
	#react-native run-android --port=$WATCHER_PORT --variant=qaDebug --active-arch-only
	npx expo run:android --no-install --port $WATCHER_PORT --variant 'qaDebug'
}

buildAndroidRunFlask(){
	prebuild_android
	#react-native run-android --port=$WATCHER_PORT --variant=flaskDebug --active-arch-only
	npx expo run:android --no-install  --port $WATCHER_PORT --variant 'flaskDebug'
}

<<<<<<< HEAD
buildIosDevBuild(){
	remapEnvVariableLocal
	prebuild_ios


	echo "Setting up env vars...";
	echo "$IOS_ENV" | tr "|" "\n" > $IOS_ENV_FILE
	echo "Build started..."
	brew install watchman
	cd ios

	exportOptionsPlist="MetaMask/IosExportOptionsMetaMaskDevelopment.plist"
	scheme="MetaMask"

	echo "exportOptionsPlist: $exportOptionsPlist"
  	echo "Generating archive packages for $scheme"
	xcodebuild -workspace MetaMask.xcworkspace -scheme $scheme -configuration Debug COMIPLER_INDEX_STORE_ENABLE=NO archive -archivePath build/$scheme.xcarchive -destination generic/platform=ios
	echo "Generating ipa for $scheme"
	xcodebuild -exportArchive -archivePath build/$scheme.xcarchive -exportPath build/output -exportOptionsPlist $exportOptionsPlist
	cd ..
}

=======
>>>>>>> 05d3e30f
buildIosSimulator(){
	remapEnvVariableLocal
	prebuild_ios
	if [ -n "$IOS_SIMULATOR" ]; then
		SIM_OPTION="--device \"$IOS_SIMULATOR\""
	else
		SIM_OPTION=""
	fi
	#react-native run-ios --port=$WATCHER_PORT $SIM_OPTION
	npx expo run:ios --no-install --configuration Debug --port $WATCHER_PORT $SIM_OPTION
}

buildIosSimulatorQA(){
	prebuild_ios
	SIM="${IOS_SIMULATOR:-"iPhone 13 Pro"}"
	#react-native run-ios --port=$WATCHER_PORT --simulator "$SIM" --scheme "MetaMask-QA"

	npx expo run:ios --no-install --configuration Debug --port $WATCHER_PORT --device "$SIM" --scheme "MetaMask-QA"
}

buildIosSimulatorFlask(){
	prebuild_ios
	SIM="${IOS_SIMULATOR:-"iPhone 13 Pro"}"
	npx expo run:ios --no-install --configuration Debug --port $WATCHER_PORT --device "$SIM" --scheme "MetaMask-Flask"
}

buildIosSimulatorE2E(){
	prebuild_ios
	cd ios && CC=clang CXX=clang CLANG=clang CLANGPLUSPLUS=clang++ LD=clang LDPLUSPLUS=clang++ xcodebuild -workspace MetaMask.xcworkspace -scheme MetaMask -configuration Debug -sdk iphonesimulator -derivedDataPath build
}

buildIosFlaskSimulatorE2E(){
	prebuild_ios
	cd ios && CC=clang CXX=clang CLANG=clang CLANGPLUSPLUS=clang++ LD=clang LDPLUSPLUS=clang++ xcodebuild -workspace MetaMask.xcworkspace -scheme MetaMask-Flask -configuration Debug -sdk iphonesimulator -derivedDataPath build
}

buildIosQASimulatorE2E(){
	prebuild_ios
	cd ios && xcodebuild -workspace MetaMask.xcworkspace -scheme MetaMask-QA -configuration Debug -sdk iphonesimulator -derivedDataPath build
}

runIosE2E(){
  cd e2e && yarn ios:debug
}

buildIosDevice(){
	remapEnvVariableLocal
	prebuild_ios
	npx expo run:ios --no-install --configuration Debug --port $WATCHER_PORT --device
}

buildIosDeviceQA(){
	prebuild_ios
	npx expo run:ios --no-install --port $WATCHER_PORT --configuration Debug --scheme "MetaMask-QA" --device
}

buildIosDeviceFlask(){
	prebuild_ios
	npx expo run:ios --no-install --configuration Debug --scheme "MetaMask-Flask" --device
}

# Generates the iOS binary for the given scheme and configuration
generateIosBinary() {
	scheme="$1"
	configuration="${2:-"Release"}"

	if [ "$scheme" = "MetaMask" ] ; then
		# Main target
		if [ "$configuration" = "Debug" ] ; then
			# Debug configuration
			exportOptionsPlist="MetaMask/IosExportOptionsMetaMaskDevelopment.plist"
		else
			# Release configuration
			exportOptionsPlist="MetaMask/IosExportOptionsMetaMaskRelease.plist"
		fi
	elif [ "$scheme" = "MetaMask-QA" ] ; then
		# QA target
		if [ "$configuration" = "Debug" ] ; then
			# Debug configuration
			exportOptionsPlist="MetaMask/IosExportOptionsMetaMaskQADevelopment.plist"
		else
			# Release configuration
			exportOptionsPlist="MetaMask/IosExportOptionsMetaMaskQARelease.plist"
		fi
	elif [ "$scheme" = "MetaMask-Flask" ] ; then
		# Flask target
		if [ "$configuration" = "Debug" ] ; then
			# Debug configuration
			exportOptionsPlist="MetaMask/IosExportOptionsMetaMaskFlaskDevelopment.plist"
		else
			# Release configuration
			exportOptionsPlist="MetaMask/IosExportOptionsMetaMaskFlaskRelease.plist"
		fi
	fi

	echo "exportOptionsPlist: $exportOptionsPlist"
	echo "Generating archive packages for $scheme in $configuration configuration"
	if [ "$IS_SIM_BUILD" = "true" ]; then
    	echo "Binary build type: Simulator"
		xcodebuild -workspace MetaMask.xcworkspace -scheme $scheme -configuration $configuration -sdk iphonesimulator -derivedDataPath build
	else
		echo "Binary build type: Device"
		xcodebuild -workspace MetaMask.xcworkspace -scheme $scheme -configuration $configuration archive -archivePath build/$scheme.xcarchive -destination generic/platform=ios
		echo "Generating ipa for $scheme"
		xcodebuild -exportArchive -archivePath build/$scheme.xcarchive -exportPath build/output -exportOptionsPlist $exportOptionsPlist
	fi

<<<<<<< HEAD
buildIosRelease(){
  if [ "$MODE" != "main" ]; then
    # For main Mode variables are already remapped
  	remapEnvVariableRelease
  fi
=======
}
>>>>>>> 05d3e30f

# Builds the Main binary for production
buildIosMainProduction(){
	# Enable Sentry to auto upload source maps and debug symbols
	export SENTRY_DISABLE_AUTO_UPLOAD=${SENTRY_DISABLE_AUTO_UPLOAD:-"true"}

	prebuild_ios

	# Go to ios directory
	cd ios
	generateIosBinary "MetaMask"
}

# Builds the Main binary for local development
buildIosMainLocal() {
	prebuild_ios

	# Go to ios directory
	cd ios
	generateIosBinary "MetaMask" "Debug"
}

# Builds the Flask binary for local development
buildIosFlaskLocal() {
	prebuild_ios

	# Go to ios directory
	cd ios
	generateIosBinary "MetaMask-Flask" "Debug"
}

# Builds the QA binary for local development
buildIosQaLocal() {
	prebuild_ios

	# Go to ios directory
	cd ios
	generateIosBinary "MetaMask-QA" "Debug"
}

buildIosFlaskRelease(){
	prebuild_ios

	# Replace release.xcconfig with ENV vars
	if [ "$PRE_RELEASE" = true ] ; then
		echo "Setting up env vars...";
		echo "$IOS_ENV" | tr "|" "\n" > $IOS_ENV_FILE
		echo "Build started..."
		brew install watchman
		cd ios
		generateIosBinary "MetaMask-Flask"
	else
		if [ ! -f "ios/release.xcconfig" ] ; then
			echo "$IOS_ENV" | tr "|" "\n" > ios/release.xcconfig
		fi
		./node_modules/.bin/react-native run-ios --scheme "MetaMask-Flask"  --configuration Release --simulator "iPhone 13 Pro"
	fi
}

buildIosReleaseE2E(){
	prebuild_ios

	# Replace release.xcconfig with ENV vars
	if [ "$PRE_RELEASE" = true ] ; then
		echo "Setting up env vars...";
		echo "$IOS_ENV" | tr "|" "\n" > $IOS_ENV_FILE
		echo "Pre-release E2E Build started..."
		brew install watchman
		cd ios
		generateIosBinary "MetaMask"
	else
		echo "Release E2E Build started..."
		if [ ! -f "ios/release.xcconfig" ] ; then
			echo "$IOS_ENV" | tr "|" "\n" > ios/release.xcconfig
		fi
		cd ios && xcodebuild -workspace MetaMask.xcworkspace -scheme MetaMask -configuration Release -sdk iphonesimulator -derivedDataPath build
	fi
}

buildIosQA(){
  	echo "Start iOS QA build..."

  	remapEnvVariableQA

	prebuild_ios

	# Replace release.xcconfig with ENV vars
	if [ "$PRE_RELEASE" = true ] ; then
		echo "Setting up env vars...";
    	echo "$IOS_ENV"
		echo "$IOS_ENV" | tr "|" "\n" > $IOS_ENV_FILE
		echo "Build started..."
		brew install watchman
		cd ios
		generateIosBinary "MetaMask-QA"
	else
		if [ ! -f "ios/release.xcconfig" ] ; then
			echo "$IOS_ENV" | tr "|" "\n" > ios/release.xcconfig
		fi
		cd ios && xcodebuild -workspace MetaMask.xcworkspace -scheme MetaMask-QA -configuration Release -sdk iphonesimulator -derivedDataPath build
		# ./node_modules/.bin/react-native run-ios --scheme MetaMask-QA- -configuration Release --simulator "iPhone 13 Pro"
	fi
}


buildAndroidQA(){
	echo "Start Android QA build..."

  	remapEnvVariableQA

	# if [ "$PRE_RELEASE" = false ] ; then
	# 	adb uninstall io.metamask.qa
	# fi

	prebuild_android

	# Generate APK
	cd android && ./gradlew assembleQaRelease app:assembleQaReleaseAndroidTest -PminSdkVersion=26 -DtestBuildType=release

	# GENERATE BUNDLE
	if [ "$GENERATE_BUNDLE" = true ] ; then
		./gradlew bundleQaRelease
	fi

	if [ "$PRE_RELEASE" = true ] ; then
		# Generate checksum
		yarn build:android:checksum:qa
	fi

	#  if [ "$PRE_RELEASE" = false ] ; then
	#  	adb install app/build/outputs/apk/qa/release/app-qa-release.apk
	#  fi
}

<<<<<<< HEAD
buildAndroidRelease(){
    if [ "$MODE" != "main" ]; then
      # For main Mode variables are already remapped
    	remapEnvVariableRelease
    fi

	if [ "$PRE_RELEASE" = false ] ; then
		adb uninstall io.metamask || true
	fi

=======
# Builds the Main APK for production
buildAndroidMainProduction(){
>>>>>>> 05d3e30f
	# Enable Sentry to auto upload source maps and debug symbols
	export SENTRY_DISABLE_AUTO_UPLOAD=${SENTRY_DISABLE_AUTO_UPLOAD:-"true"}
	prebuild_android

	# Generate APK for production
	cd android && ./gradlew assembleProdRelease --build-cache --parallel

	# Generate AAB bundle for production
	./gradlew bundleProdRelease

	# Generate checksum
	yarn build:android:checksum

	# Change directory back out
	cd ..
}

buildAndroidFlaskRelease(){
	# remap flask env variables to match what the app expects
	remapFlaskEnvVariables

	if [ "$PRE_RELEASE" = false ] ; then
		adb uninstall io.metamask.flask || true
	fi
	prebuild_android

	# GENERATE APK
	cd android && ./gradlew assembleFlaskRelease --no-daemon --max-workers 2

	# GENERATE BUNDLE
	if [ "$GENERATE_BUNDLE" = true ] ; then
		./gradlew bundleFlaskRelease
	fi

	if [ "$PRE_RELEASE" = true ] ; then
		# Generate checksum
		yarn build:android:checksum:flask
	fi

	if [ "$PRE_RELEASE" = false ] ; then
		adb install app/build/outputs/apk/flask/release/app-flask-release.apk
	fi
}

buildAndroidReleaseE2E(){
	prebuild_android
	cd android && ./gradlew assembleProdRelease app:assembleProdReleaseAndroidTest -PminSdkVersion=26 -DtestBuildType=release
}

buildAndroidQAE2E(){
	prebuild_android
	cd android && ./gradlew assembleQaRelease app:assembleQaReleaseAndroidTest -PminSdkVersion=26 -DtestBuildType=release
}

buildAndroid() {
	if [ "$MODE" == "release" ] || [ "$MODE" == "main" ] ; then
<<<<<<< HEAD
		buildAndroidRelease
=======
		if [ "$METAMASK_ENVIRONMENT" == "local" ] ; then
			buildAndroidMainLocal
		else
			buildAndroidMainProduction
		fi
>>>>>>> 05d3e30f
	elif [ "$MODE" == "flask" ] ; then
		if [ "$METAMASK_ENVIRONMENT" == "local" ] ; then
			buildAndroidFlaskLocal
		else
			buildAndroidFlaskRelease
		fi
	elif [ "$MODE" == "QA" ] || [ "$MODE" == "qa" ] ; then
		if [ "$METAMASK_ENVIRONMENT" == "local" ] ; then
			buildAndroidQaLocal
		else
			buildAndroidQA
		fi
	elif [ "$MODE" == "releaseE2E" ] ; then
		buildAndroidReleaseE2E
	elif [ "$MODE" == "QAE2E" ] ; then
		buildAndroidQAE2E
  	elif [ "$MODE" == "debugE2E" ] ; then
		buildAndroidRunE2E
	elif [ "$MODE" == "qaDebug" ] ; then
		buildAndroidRunQA
	elif [ "$MODE" == "flaskDebug" ] ; then
		buildAndroidRunFlask
	elif [ "$MODE" == "devBuild" ] ; then
		buildAndroidMainLocal
	else
		buildAndroidRun
	fi
}

buildAndroidRunE2E(){
	prebuild_android
	if [ -e $ANDROID_ENV_FILE ]
	then
		source $ANDROID_ENV_FILE
	fi
	# Specify specific task name :app:TASKNAME to prevent processing other variants
	cd android && ./gradlew :app:assembleProdDebug :app:assembleProdDebugAndroidTest -PminSdkVersion=26 -DtestBuildType=debug --build-cache && cd ..
}

buildIos() {
	echo "Build iOS $MODE started..."
	if [ "$MODE" == "release" ] || [ "$MODE" == "main" ] ; then
<<<<<<< HEAD
		buildIosRelease
=======
		if [ "$METAMASK_ENVIRONMENT" == "local" ] ; then
			buildIosMainLocal
		else
			buildIosMainProduction
		fi
>>>>>>> 05d3e30f
	elif [ "$MODE" == "flask" ] ; then
		if [ "$METAMASK_ENVIRONMENT" == "local" ] ; then
			buildIosFlaskLocal
		else
			buildIosFlaskRelease
		fi
	elif [ "$MODE" == "releaseE2E" ] ; then
		buildIosReleaseE2E
	elif [ "$MODE" == "debugE2E" ] ; then
			buildIosSimulatorE2E
	elif [ "$MODE" == "qadebugE2E" ] ; then
			buildIosQASimulatorE2E
	elif [ "$MODE" == "flaskDebugE2E" ] ; then
			buildIosFlaskSimulatorE2E
<<<<<<< HEAD
	elif [ "$MODE" == "QA" ] ; then
		buildIosQA
=======
	elif [ "$MODE" == "QA" ] || [ "$MODE" == "qa" ] ; then
		if [ "$METAMASK_ENVIRONMENT" == "local" ] ; then
			buildIosQaLocal
		else
			buildIosQA
		fi
>>>>>>> 05d3e30f
	elif [ "$MODE" == "qaDebug" ] ; then
		if [ "$RUN_DEVICE" = true ] ; then
			buildIosDeviceQA
		else
			buildIosSimulatorQA
		fi
	elif [ "$MODE" == "flaskDebug" ] ; then
		if [ "$RUN_DEVICE" = true ] ; then
			buildIosDeviceFlask
		else
			buildIosSimulatorFlask
		fi
	elif [ "$MODE" == "devbuild" ] ; then
		buildIosMainLocal
	else
		if [ "$RUN_DEVICE" = true ] ; then
			buildIosDevice
		else
			buildIosSimulator
		fi
	fi
}

startWatcher() {
	source $JS_ENV_FILE
	remapEnvVariableLocal
  	WATCHER_PORT=${WATCHER_PORT:-8081}
	if [ "$MODE" == "clean" ]; then
		watchman watch-del-all
		rm -rf $TMPDIR/metro-cache
		#react-native start --port=$WATCHER_PORT -- --reset-cache
		npx expo start --port $WATCHER_PORT --clear
	else
		#react-native start --port=$WATCHER_PORT
		npx expo start --port $WATCHER_PORT
	fi
}

checkAuthToken() {
	local propertiesFileName="$1"

	if [ -n "${MM_SENTRY_AUTH_TOKEN}" ]; then
		sed -i'' -e "s/auth.token.*/auth.token=${MM_SENTRY_AUTH_TOKEN}/" "./${propertiesFileName}";
	elif ! grep -qE '^auth.token=[[:alnum:]]+$' "./${propertiesFileName}"; then
		printError "Missing auth token in '${propertiesFileName}'; add the token, or set it as MM_SENTRY_AUTH_TOKEN"
		exit 1
	fi

	if [ ! -e "./${propertiesFileName}" ]; then
		if [ -n "${MM_SENTRY_AUTH_TOKEN}" ]; then
			cp "./${propertiesFileName}.example" "./${propertiesFileName}"
			sed -i'' -e "s/auth.token.*/auth.token=${MM_SENTRY_AUTH_TOKEN}/" "./${propertiesFileName}";
		else
			printError "Missing '${propertiesFileName}' file (see '${propertiesFileName}.example' or set MM_SENTRY_AUTH_TOKEN to generate)"
			exit 1
		fi
	fi
}

checkParameters "$@"


printTitle
loadJSEnv

<<<<<<< HEAD
echo "PLATFORM = $PLATFORM"
echo "MODE = $MODE"
echo "TARGET = $TARGET"

if [ "$MODE" == "main" ] && { [ "$TARGET" == "production" ] || [ "$TARGET" == "beta" ] || [ "$TARGET" == "rc" ]; }; then
  export METAMASK_BUILD_TYPE="$MODE"
  export METAMASK_ENVIRONMENT="$TARGET"
  export GENERATE_BUNDLE=true # Used only for Android
  export PRE_RELEASE=true # Used mostly for iOS, for Android only deletes old APK and installs new one
  if [ "$TARGET" == "production" ]; then
    remapEnvVariableProduction
  elif [ "$TARGET" == "beta" ]; then
    remapEnvVariableBeta
  elif [ "$TARGET" == "rc" ]; then
    remapEnvVariableReleaseCandidate
  fi
=======
# Map environment variables based on mode.
# TODO: MODE should be renamed to TARGET
if [ "$MODE" == "main" ]; then
	export GENERATE_BUNDLE=true # Used only for Android
	export PRE_RELEASE=true # Used mostly for iOS, for Android only deletes old APK and installs new one
	if [ "$ENVIRONMENT" == "production" ]; then
		remapEnvVariableProduction
	elif [ "$ENVIRONMENT" == "beta" ]; then
		remapEnvVariableBeta
	elif [ "$ENVIRONMENT" == "rc" ]; then
		remapEnvVariableReleaseCandidate
	elif [ "$ENVIRONMENT" == "exp" ]; then
		remapEnvVariableExperimental
	fi
elif [ "$MODE" == "flask" ] || [ "$MODE" == "flaskDebug" ]; then
	# TODO: Map environment variables based on environment
	remapFlaskEnvVariables
elif [ "$MODE" == "qa" ] || [ "$MODE" == "qaDebug" ] || [ "$MODE" == "QA" ]; then
	# TODO: Map environment variables based on environment
	remapEnvVariableQA
>>>>>>> 05d3e30f
fi

if [ "$MODE" == "releaseE2E" ] || [ "$MODE" == "QA" ] || [ "$MODE" == "QAE2E" ]; then
	echo "DEBUG SENTRY PROPS"
	checkAuthToken 'sentry.debug.properties'
	export SENTRY_PROPERTIES="${REPO_ROOT_DIR}/sentry.debug.properties"
elif [ "$MODE" == "release" ] || [ "$MODE" == "flask" ] || [ "$MODE" == "main" ]; then
	echo "RELEASE SENTRY PROPS"
	checkAuthToken 'sentry.release.properties'
	export SENTRY_PROPERTIES="${REPO_ROOT_DIR}/sentry.release.properties"
fi

if [ -z "$METAMASK_BUILD_TYPE" ]; then
	printError "Missing METAMASK_BUILD_TYPE; set to 'main' for a standard release, or 'flask' for a canary flask release. The default value is 'main'."
	exit 1
else
    echo "METAMASK_BUILD_TYPE is set to: $METAMASK_BUILD_TYPE"
fi

if [ -z "$METAMASK_ENVIRONMENT" ]; then
	printError "Missing METAMASK_ENVIRONMENT; set to 'production' for a production release, 'prerelease' for a pre-release, or 'local' otherwise"
	exit 1
else
    echo "METAMASK_ENVIRONMENT is set to: $METAMASK_ENVIRONMENT"
fi

if [ "$PLATFORM" == "ios" ]; then
	# we don't care about env file in CI
	if [ -f "$IOS_ENV_FILE" ] || [ "$CI" = true ]; then
		buildIos
	else
		envFileMissing $IOS_ENV_FILE
	fi
elif [ "$PLATFORM" == "watcher" ]; then
	startWatcher
else
	# we don't care about env file in CI
	if [ -f "$ANDROID_ENV_FILE" ] || [ "$CI" = true ]; then
		buildAndroid
	else
		envFileMissing $ANDROID_ENV_FILE
	fi
fi<|MERGE_RESOLUTION|>--- conflicted
+++ resolved
@@ -201,30 +201,6 @@
 	remapEnvVariable "MAIN_WEB3AUTH_NETWORK_PROD" "WEB3AUTH_NETWORK"
 }
 
-remapEnvVariableProduction() {
-  	echo "Remapping Production env variable names to match Production values"
-  	remapEnvVariable "SEGMENT_WRITE_KEY_PROD" "SEGMENT_WRITE_KEY"
-    remapEnvVariable "SEGMENT_PROXY_URL_PROD" "SEGMENT_PROXY_URL"
-    remapEnvVariable "SEGMENT_DELETE_API_SOURCE_ID_PROD" "SEGMENT_DELETE_API_SOURCE_ID"
-    remapEnvVariable "SEGMENT_REGULATIONS_ENDPOINT_PROD" "SEGMENT_REGULATIONS_ENDPOINT"
-}
-
-remapEnvVariableBeta() {
-  	echo "Remapping Beta env variable names to match Beta values"
-  	remapEnvVariable "SEGMENT_WRITE_KEY_PROD" "SEGMENT_WRITE_KEY"
-    remapEnvVariable "SEGMENT_PROXY_URL_PROD" "SEGMENT_PROXY_URL"
-    remapEnvVariable "SEGMENT_DELETE_API_SOURCE_ID_PROD" "SEGMENT_DELETE_API_SOURCE_ID"
-    remapEnvVariable "SEGMENT_REGULATIONS_ENDPOINT_PROD" "SEGMENT_REGULATIONS_ENDPOINT"
-}
-
-remapEnvVariableReleaseCandidate() {
-  	echo "Remapping Release Candidate env variable names to match Release Candidate values"
-  	remapEnvVariable "SEGMENT_WRITE_KEY_PROD" "SEGMENT_WRITE_KEY"
-    remapEnvVariable "SEGMENT_PROXY_URL_PROD" "SEGMENT_PROXY_URL"
-    remapEnvVariable "SEGMENT_DELETE_API_SOURCE_ID_PROD" "SEGMENT_DELETE_API_SOURCE_ID"
-    remapEnvVariable "SEGMENT_REGULATIONS_ENDPOINT_PROD" "SEGMENT_REGULATIONS_ENDPOINT"
-}
-
 loadJSEnv(){
 	# Load JS specific env variables
 	if [ "$PRE_RELEASE" = false ] ; then
@@ -303,13 +279,6 @@
 # Builds the Main APK for local development
 buildAndroidMainLocal(){
 	prebuild_android
-<<<<<<< HEAD
-	if [ -e $ANDROID_ENV_FILE ]
-	then
-		source $ANDROID_ENV_FILE
-	fi
-	cd android && ./gradlew assembleProdDebug assembleProdDebugAndroidTest -DtestBuildType=debug --build-cache --parallel && cd ..
-=======
 
 	# Generate both APK (for development) and test APK (for E2E testing)
 	cd android && ./gradlew assembleProdDebug assembleProdDebugAndroidTest --build-cache --parallel && cd ..
@@ -329,7 +298,6 @@
 
 	# Generate both APK (for development) and test APK (for E2E testing)
 	cd android && ./gradlew assembleQaDebug app:assembleQaDebugAndroidTest --build-cache --parallel && cd ..
->>>>>>> 05d3e30f
 }
 
 buildAndroidRunQA(){
@@ -345,31 +313,6 @@
 	npx expo run:android --no-install  --port $WATCHER_PORT --variant 'flaskDebug'
 }
 
-<<<<<<< HEAD
-buildIosDevBuild(){
-	remapEnvVariableLocal
-	prebuild_ios
-
-
-	echo "Setting up env vars...";
-	echo "$IOS_ENV" | tr "|" "\n" > $IOS_ENV_FILE
-	echo "Build started..."
-	brew install watchman
-	cd ios
-
-	exportOptionsPlist="MetaMask/IosExportOptionsMetaMaskDevelopment.plist"
-	scheme="MetaMask"
-
-	echo "exportOptionsPlist: $exportOptionsPlist"
-  	echo "Generating archive packages for $scheme"
-	xcodebuild -workspace MetaMask.xcworkspace -scheme $scheme -configuration Debug COMIPLER_INDEX_STORE_ENABLE=NO archive -archivePath build/$scheme.xcarchive -destination generic/platform=ios
-	echo "Generating ipa for $scheme"
-	xcodebuild -exportArchive -archivePath build/$scheme.xcarchive -exportPath build/output -exportOptionsPlist $exportOptionsPlist
-	cd ..
-}
-
-=======
->>>>>>> 05d3e30f
 buildIosSimulator(){
 	remapEnvVariableLocal
 	prebuild_ios
@@ -477,15 +420,7 @@
 		xcodebuild -exportArchive -archivePath build/$scheme.xcarchive -exportPath build/output -exportOptionsPlist $exportOptionsPlist
 	fi
 
-<<<<<<< HEAD
-buildIosRelease(){
-  if [ "$MODE" != "main" ]; then
-    # For main Mode variables are already remapped
-  	remapEnvVariableRelease
-  fi
-=======
-}
->>>>>>> 05d3e30f
+}
 
 # Builds the Main binary for production
 buildIosMainProduction(){
@@ -620,21 +555,8 @@
 	#  fi
 }
 
-<<<<<<< HEAD
-buildAndroidRelease(){
-    if [ "$MODE" != "main" ]; then
-      # For main Mode variables are already remapped
-    	remapEnvVariableRelease
-    fi
-
-	if [ "$PRE_RELEASE" = false ] ; then
-		adb uninstall io.metamask || true
-	fi
-
-=======
 # Builds the Main APK for production
 buildAndroidMainProduction(){
->>>>>>> 05d3e30f
 	# Enable Sentry to auto upload source maps and debug symbols
 	export SENTRY_DISABLE_AUTO_UPLOAD=${SENTRY_DISABLE_AUTO_UPLOAD:-"true"}
 	prebuild_android
@@ -691,15 +613,11 @@
 
 buildAndroid() {
 	if [ "$MODE" == "release" ] || [ "$MODE" == "main" ] ; then
-<<<<<<< HEAD
-		buildAndroidRelease
-=======
 		if [ "$METAMASK_ENVIRONMENT" == "local" ] ; then
 			buildAndroidMainLocal
 		else
 			buildAndroidMainProduction
 		fi
->>>>>>> 05d3e30f
 	elif [ "$MODE" == "flask" ] ; then
 		if [ "$METAMASK_ENVIRONMENT" == "local" ] ; then
 			buildAndroidFlaskLocal
@@ -742,15 +660,11 @@
 buildIos() {
 	echo "Build iOS $MODE started..."
 	if [ "$MODE" == "release" ] || [ "$MODE" == "main" ] ; then
-<<<<<<< HEAD
-		buildIosRelease
-=======
 		if [ "$METAMASK_ENVIRONMENT" == "local" ] ; then
 			buildIosMainLocal
 		else
 			buildIosMainProduction
 		fi
->>>>>>> 05d3e30f
 	elif [ "$MODE" == "flask" ] ; then
 		if [ "$METAMASK_ENVIRONMENT" == "local" ] ; then
 			buildIosFlaskLocal
@@ -765,17 +679,12 @@
 			buildIosQASimulatorE2E
 	elif [ "$MODE" == "flaskDebugE2E" ] ; then
 			buildIosFlaskSimulatorE2E
-<<<<<<< HEAD
-	elif [ "$MODE" == "QA" ] ; then
-		buildIosQA
-=======
 	elif [ "$MODE" == "QA" ] || [ "$MODE" == "qa" ] ; then
 		if [ "$METAMASK_ENVIRONMENT" == "local" ] ; then
 			buildIosQaLocal
 		else
 			buildIosQA
 		fi
->>>>>>> 05d3e30f
 	elif [ "$MODE" == "qaDebug" ] ; then
 		if [ "$RUN_DEVICE" = true ] ; then
 			buildIosDeviceQA
@@ -841,24 +750,6 @@
 printTitle
 loadJSEnv
 
-<<<<<<< HEAD
-echo "PLATFORM = $PLATFORM"
-echo "MODE = $MODE"
-echo "TARGET = $TARGET"
-
-if [ "$MODE" == "main" ] && { [ "$TARGET" == "production" ] || [ "$TARGET" == "beta" ] || [ "$TARGET" == "rc" ]; }; then
-  export METAMASK_BUILD_TYPE="$MODE"
-  export METAMASK_ENVIRONMENT="$TARGET"
-  export GENERATE_BUNDLE=true # Used only for Android
-  export PRE_RELEASE=true # Used mostly for iOS, for Android only deletes old APK and installs new one
-  if [ "$TARGET" == "production" ]; then
-    remapEnvVariableProduction
-  elif [ "$TARGET" == "beta" ]; then
-    remapEnvVariableBeta
-  elif [ "$TARGET" == "rc" ]; then
-    remapEnvVariableReleaseCandidate
-  fi
-=======
 # Map environment variables based on mode.
 # TODO: MODE should be renamed to TARGET
 if [ "$MODE" == "main" ]; then
@@ -879,7 +770,6 @@
 elif [ "$MODE" == "qa" ] || [ "$MODE" == "qaDebug" ] || [ "$MODE" == "QA" ]; then
 	# TODO: Map environment variables based on environment
 	remapEnvVariableQA
->>>>>>> 05d3e30f
 fi
 
 if [ "$MODE" == "releaseE2E" ] || [ "$MODE" == "QA" ] || [ "$MODE" == "QAE2E" ]; then
