#!/bin/bash

set -o pipefail

readonly __DIRNAME__="$( cd "${BASH_SOURCE[0]%/*}" && pwd )"
readonly REPO_ROOT_DIR="$(dirname "${__DIRNAME__}")"

PLATFORM=$1
MODE=$2
ENVIRONMENT=$3
PRE_RELEASE=false
JS_ENV_FILE=".js.env"
ANDROID_ENV_FILE=".android.env"
IOS_ENV_FILE=".ios.env"
IS_LOCAL=false
SHOULD_CLEAN_WATCHER_CACHE=false
WATCHER_PORT=${WATCHER_PORT:-8081}

loadJSEnv(){
	# Load JS specific env variables
	if [ "$PRE_RELEASE" = false ] ; then
		if [ -e $JS_ENV_FILE ]
		then
			source $JS_ENV_FILE
		fi
	fi
}

# Load JS env variables
loadJSEnv

# Enable Sentry to auto upload source maps and debug symbols
export SENTRY_DISABLE_AUTO_UPLOAD=${SENTRY_DISABLE_AUTO_UPLOAD:-"true"}
export METAMASK_BUILD_TYPE=${MODE:-"$METAMASK_BUILD_TYPE"}
export METAMASK_ENVIRONMENT=${ENVIRONMENT:-"$METAMASK_ENVIRONMENT"}
export EXPO_NO_TYPESCRIPT_SETUP=1

echo "PLATFORM = $PLATFORM"
echo "MODE = $METAMASK_BUILD_TYPE"
echo "ENVIRONMENT = $METAMASK_ENVIRONMENT"

envFileMissing() {
	FILE="$1"
	echo "'$FILE' is missing, you'll need to add it to the root of the project."
	echo "For convenience you can rename '$FILE.example' and fill in the parameters."
	echo ""
	exit 1
}

displayHelp() {
	echo ''
	echo "Usage: $0 {platform} ${--device}" >&2
	echo ''
	echo "Platform is required. Can be android or ios"
	echo ''
	echo "Mode is required. Can be debug or release"
	echo ''
	echo "Target is optional and valid for iOS only"
	echo ''
	echo "examples: $0 ios debug"
	echo ''
	echo "          $0 ios debug --device"
	echo ''
	echo "          $0 android debug"
	echo ''
	echo "          $0 android release"
	echo ''
	exit 1
}

printTitle(){
	echo ''
	echo '-------------------------------------------'
	echo ''
	echo "  🚀 BUILDING $PLATFORM for $MODE target with $ENVIRONMENT environment" | tr [a-z] [A-Z]
	echo ''
	echo '-------------------------------------------'
	echo ''
}


printError(){
	ERROR_ICON=$'\342\235\214'
	echo ''
	echo "  $ERROR_ICON   $1"
	echo ''
}

checkParameters(){
	if [ "$#" -eq  "0" ]
	then
		printError 'Platform is a required parameter'
		displayHelp
		exit 0;
	elif [ "$1"  == "--help" ]
	then
		displayHelp
		exit 0;
	elif [ "$1" == "-h" ]
	then
		displayHelp
		exit 0;
	elif [ -z "$1" ]
	then
		displayHelp
		exit 0;
	elif [ -z "$1" ]
	then
		printError 'No platform supplied'
		displayHelp
		exit 0;
	fi

	# Check if the --pre flag is present
	if [[ "$*" == *"--pre"* ]]; then
		PRE_RELEASE=true
	fi
<<<<<<< HEAD

	# Check if the --local flag is present
	if [[ "$*" == *"--local"* ]]; then
		# Script is running locally
		IS_LOCAL=true
	fi

=======

	# Check if the --local flag is present
	if [[ "$*" == *"--local"* ]]; then
		# Script is running locally
		IS_LOCAL=true
	fi

>>>>>>> 338177c4
	# Check if the --clean flag is present
	if [[ "$*" == *"--clean"* ]]; then
		# Clean watcher cache
		SHOULD_CLEAN_WATCHER_CACHE=true
	fi

	# Check if the METAMASK_ENVIRONMENT is valid
	VALID_METAMASK_ENVIRONMENTS="production|beta|rc|exp|test|e2e|dev"
	case "${METAMASK_ENVIRONMENT}" in
		production|beta|rc|exp|test|e2e|dev)
			# Valid environment - continue
			;;
		*)
			# Invalid environment - exit with error
			printError "METAMASK_ENVIRONMENT '${METAMASK_ENVIRONMENT}' is not valid. Please set it to one of the following: ${VALID_METAMASK_ENVIRONMENTS}"
			exit 1
	esac
	
	#TODO: Add check for valid METAMASK_BUILD_TYPE once commands are fully refactored
}

remapEnvVariable() {
    # Get the old and new variable names
    old_var_name=$1
    new_var_name=$2

    # Check if the old variable exists
    if [ -z "${!old_var_name}" ]; then
        echo "Error: $old_var_name does not exist in the environment."
        return 1
    fi

    # Remap the variable
    export $new_var_name="${!old_var_name}"

    unset $old_var_name

    echo "Successfully remapped $old_var_name to $new_var_name."
}

# Mapping for Main env variables in the dev environment
remapMainDevEnvVariables() {
  	echo "Remapping Main target environment variables for the dev environment"
	remapEnvVariable "SEGMENT_WRITE_KEY_DEV" "SEGMENT_WRITE_KEY"
  	remapEnvVariable "SEGMENT_PROXY_URL_DEV" "SEGMENT_PROXY_URL"
  	remapEnvVariable "SEGMENT_DELETE_API_SOURCE_ID_QA" "SEGMENT_DELETE_API_SOURCE_ID"
  	remapEnvVariable "SEGMENT_REGULATIONS_ENDPOINT_QA" "SEGMENT_REGULATIONS_ENDPOINT"
	# Only dev environment uses the dev DSN, this is for the Sentry project test-metamask-mobile
  	remapEnvVariable "MM_SENTRY_DSN_DEV" "MM_SENTRY_DSN"

		remapEnvVariable "MM_CARD_BAANX_API_CLIENT_KEY_DEV" "MM_CARD_BAANX_API_CLIENT_KEY"
}

remapEnvVariableQA() {
  	echo "Remapping QA env variable names to match QA values"
  	remapEnvVariable "SEGMENT_WRITE_KEY_QA" "SEGMENT_WRITE_KEY"
  	remapEnvVariable "SEGMENT_PROXY_URL_QA" "SEGMENT_PROXY_URL"
  	remapEnvVariable "SEGMENT_DELETE_API_SOURCE_ID_QA" "SEGMENT_DELETE_API_SOURCE_ID"
  	remapEnvVariable "SEGMENT_REGULATIONS_ENDPOINT_QA" "SEGMENT_REGULATIONS_ENDPOINT"

	remapEnvVariable "MAIN_IOS_GOOGLE_CLIENT_ID_UAT" "IOS_GOOGLE_CLIENT_ID"
	remapEnvVariable "MAIN_IOS_GOOGLE_REDIRECT_URI_UAT" "IOS_GOOGLE_REDIRECT_URI"
	remapEnvVariable "MAIN_ANDROID_APPLE_CLIENT_ID_UAT" "ANDROID_APPLE_CLIENT_ID"
	remapEnvVariable "MAIN_ANDROID_GOOGLE_CLIENT_ID_UAT" "ANDROID_GOOGLE_CLIENT_ID"
	remapEnvVariable "MAIN_ANDROID_GOOGLE_SERVER_CLIENT_ID_UAT" "ANDROID_GOOGLE_SERVER_CLIENT_ID"

	remapEnvVariable "MM_CARD_BAANX_API_CLIENT_KEY_UAT" "MM_CARD_BAANX_API_CLIENT_KEY"

}

# Mapping for Main env variables in the e2e environment
remapMainE2EEnvVariables() {
  	echo "Remapping Main target environment variables for the e2e environment"
  	remapEnvVariable "SEGMENT_WRITE_KEY_QA" "SEGMENT_WRITE_KEY"
  	remapEnvVariable "SEGMENT_PROXY_URL_QA" "SEGMENT_PROXY_URL"
  	remapEnvVariable "SEGMENT_DELETE_API_SOURCE_ID_QA" "SEGMENT_DELETE_API_SOURCE_ID"
  	remapEnvVariable "SEGMENT_REGULATIONS_ENDPOINT_QA" "SEGMENT_REGULATIONS_ENDPOINT"

	remapEnvVariable "MAIN_IOS_GOOGLE_CLIENT_ID_UAT" "IOS_GOOGLE_CLIENT_ID"
	remapEnvVariable "MAIN_IOS_GOOGLE_REDIRECT_URI_UAT" "IOS_GOOGLE_REDIRECT_URI"
	remapEnvVariable "MAIN_ANDROID_APPLE_CLIENT_ID_UAT" "ANDROID_APPLE_CLIENT_ID"
	remapEnvVariable "MAIN_ANDROID_GOOGLE_CLIENT_ID_UAT" "ANDROID_GOOGLE_CLIENT_ID"
	remapEnvVariable "MAIN_ANDROID_GOOGLE_SERVER_CLIENT_ID_UAT" "ANDROID_GOOGLE_SERVER_CLIENT_ID"

	remapEnvVariable "MM_CARD_BAANX_API_CLIENT_KEY_UAT" "MM_CARD_BAANX_API_CLIENT_KEY"
}

# Mapping for Main env variables in the test environment
remapMainTestEnvVariables() {
  	echo "Remapping Main target environment variables for the test environment"
  	remapEnvVariable "SEGMENT_WRITE_KEY_QA" "SEGMENT_WRITE_KEY"
  	remapEnvVariable "SEGMENT_PROXY_URL_QA" "SEGMENT_PROXY_URL"
  	remapEnvVariable "SEGMENT_DELETE_API_SOURCE_ID_QA" "SEGMENT_DELETE_API_SOURCE_ID"
  	remapEnvVariable "SEGMENT_REGULATIONS_ENDPOINT_QA" "SEGMENT_REGULATIONS_ENDPOINT"

	remapEnvVariable "MAIN_IOS_GOOGLE_CLIENT_ID_UAT" "IOS_GOOGLE_CLIENT_ID"
	remapEnvVariable "MAIN_IOS_GOOGLE_REDIRECT_URI_UAT" "IOS_GOOGLE_REDIRECT_URI"
	remapEnvVariable "MAIN_ANDROID_APPLE_CLIENT_ID_UAT" "ANDROID_APPLE_CLIENT_ID"
	remapEnvVariable "MAIN_ANDROID_GOOGLE_CLIENT_ID_UAT" "ANDROID_GOOGLE_CLIENT_ID"
	remapEnvVariable "MAIN_ANDROID_GOOGLE_SERVER_CLIENT_ID_UAT" "ANDROID_GOOGLE_SERVER_CLIENT_ID"

	remapEnvVariable "MM_CARD_BAANX_API_CLIENT_KEY_UAT" "MM_CARD_BAANX_API_CLIENT_KEY"
}

# Mapping for Main env variables in the production environment
remapMainProdEnvVariables() {
  	echo "Remapping release env variable names to match production values"
  	remapEnvVariable "SEGMENT_WRITE_KEY_PROD" "SEGMENT_WRITE_KEY"
  	remapEnvVariable "SEGMENT_PROXY_URL_PROD" "SEGMENT_PROXY_URL"
  	remapEnvVariable "SEGMENT_DELETE_API_SOURCE_ID_PROD" "SEGMENT_DELETE_API_SOURCE_ID"
  	remapEnvVariable "SEGMENT_REGULATIONS_ENDPOINT_PROD" "SEGMENT_REGULATIONS_ENDPOINT"

	remapEnvVariable "MAIN_IOS_GOOGLE_CLIENT_ID_PROD" "IOS_GOOGLE_CLIENT_ID"
	remapEnvVariable "MAIN_IOS_GOOGLE_REDIRECT_URI_PROD" "IOS_GOOGLE_REDIRECT_URI"
	remapEnvVariable "MAIN_ANDROID_APPLE_CLIENT_ID_PROD" "ANDROID_APPLE_CLIENT_ID"
	remapEnvVariable "MAIN_ANDROID_GOOGLE_CLIENT_ID_PROD" "ANDROID_GOOGLE_CLIENT_ID"
	remapEnvVariable "MAIN_ANDROID_GOOGLE_SERVER_CLIENT_ID_PROD" "ANDROID_GOOGLE_SERVER_CLIENT_ID"

	remapEnvVariable "MM_CARD_BAANX_API_CLIENT_KEY_PROD" "MM_CARD_BAANX_API_CLIENT_KEY"
}

# Mapping for Flask env variables in the production environment
remapFlaskProdEnvVariables() {
  	echo "Remapping Flask target environment variables for the production environment"
  	remapEnvVariable "SEGMENT_WRITE_KEY_FLASK" "SEGMENT_WRITE_KEY"
  	remapEnvVariable "SEGMENT_PROXY_URL_FLASK" "SEGMENT_PROXY_URL"
  	remapEnvVariable "SEGMENT_DELETE_API_SOURCE_ID_FLASK" "SEGMENT_DELETE_API_SOURCE_ID"
  	remapEnvVariable "SEGMENT_REGULATIONS_ENDPOINT_FLASK" "SEGMENT_REGULATIONS_ENDPOINT"

	remapEnvVariable "FLASK_IOS_GOOGLE_CLIENT_ID_PROD" "IOS_GOOGLE_CLIENT_ID"
	remapEnvVariable "FLASK_IOS_GOOGLE_REDIRECT_URI_PROD" "IOS_GOOGLE_REDIRECT_URI"
	remapEnvVariable "FLASK_ANDROID_APPLE_CLIENT_ID_PROD" "ANDROID_APPLE_CLIENT_ID"
	remapEnvVariable "FLASK_ANDROID_GOOGLE_CLIENT_ID_PROD" "ANDROID_GOOGLE_CLIENT_ID"
	remapEnvVariable "FLASK_ANDROID_GOOGLE_SERVER_CLIENT_ID_PROD" "ANDROID_GOOGLE_SERVER_CLIENT_ID"

	remapEnvVariable "MM_CARD_BAANX_API_CLIENT_KEY_PROD" "MM_CARD_BAANX_API_CLIENT_KEY"
}

# Mapping for Flask env variables in the test environment
remapFlaskTestEnvVariables() {
  	echo "Remapping Flask target environment variables for the test environment"
  	remapEnvVariable "SEGMENT_WRITE_KEY_QA" "SEGMENT_WRITE_KEY"
  	remapEnvVariable "SEGMENT_PROXY_URL_QA" "SEGMENT_PROXY_URL"
  	remapEnvVariable "SEGMENT_DELETE_API_SOURCE_ID_QA" "SEGMENT_DELETE_API_SOURCE_ID"
  	remapEnvVariable "SEGMENT_REGULATIONS_ENDPOINT_QA" "SEGMENT_REGULATIONS_ENDPOINT"

	remapEnvVariable "FLASK_IOS_GOOGLE_CLIENT_ID_PROD" "IOS_GOOGLE_CLIENT_ID"
	remapEnvVariable "FLASK_IOS_GOOGLE_REDIRECT_URI_PROD" "IOS_GOOGLE_REDIRECT_URI"
	remapEnvVariable "FLASK_ANDROID_APPLE_CLIENT_ID_PROD" "ANDROID_APPLE_CLIENT_ID"
	remapEnvVariable "FLASK_ANDROID_GOOGLE_CLIENT_ID_PROD" "ANDROID_GOOGLE_CLIENT_ID"
	remapEnvVariable "FLASK_ANDROID_GOOGLE_SERVER_CLIENT_ID_PROD" "ANDROID_GOOGLE_SERVER_CLIENT_ID"
<<<<<<< HEAD
=======

	remapEnvVariable "MM_CARD_BAANX_API_CLIENT_KEY_UAT" "MM_CARD_BAANX_API_CLIENT_KEY"
>>>>>>> 338177c4
}

# Mapping for Flask env variables in the e2e environment
remapFlaskE2EEnvVariables() {
  	echo "Remapping Flask target environment variables for the e2e environment"
  	remapEnvVariable "SEGMENT_WRITE_KEY_QA" "SEGMENT_WRITE_KEY"
  	remapEnvVariable "SEGMENT_PROXY_URL_QA" "SEGMENT_PROXY_URL"
  	remapEnvVariable "SEGMENT_DELETE_API_SOURCE_ID_QA" "SEGMENT_DELETE_API_SOURCE_ID"
  	remapEnvVariable "SEGMENT_REGULATIONS_ENDPOINT_QA" "SEGMENT_REGULATIONS_ENDPOINT"

	remapEnvVariable "FLASK_IOS_GOOGLE_CLIENT_ID_PROD" "IOS_GOOGLE_CLIENT_ID"
	remapEnvVariable "FLASK_IOS_GOOGLE_REDIRECT_URI_PROD" "IOS_GOOGLE_REDIRECT_URI"
	remapEnvVariable "FLASK_ANDROID_APPLE_CLIENT_ID_PROD" "ANDROID_APPLE_CLIENT_ID"
	remapEnvVariable "FLASK_ANDROID_GOOGLE_CLIENT_ID_PROD" "ANDROID_GOOGLE_CLIENT_ID"
	remapEnvVariable "FLASK_ANDROID_GOOGLE_SERVER_CLIENT_ID_PROD" "ANDROID_GOOGLE_SERVER_CLIENT_ID"
<<<<<<< HEAD
=======

	remapEnvVariable "MM_CARD_BAANX_API_CLIENT_KEY_UAT" "MM_CARD_BAANX_API_CLIENT_KEY"
>>>>>>> 338177c4
}

# Mapping for Main env variables in the beta environment
remapMainBetaEnvVariables() {
  	echo "Remapping Main target environment variables for the beta environment"
  	remapEnvVariable "SEGMENT_WRITE_KEY_BETA" "SEGMENT_WRITE_KEY"
    remapEnvVariable "SEGMENT_PROXY_URL_BETA" "SEGMENT_PROXY_URL"
    remapEnvVariable "SEGMENT_DELETE_API_SOURCE_ID_QA" "SEGMENT_DELETE_API_SOURCE_ID"
    remapEnvVariable "SEGMENT_REGULATIONS_ENDPOINT_QA" "SEGMENT_REGULATIONS_ENDPOINT"

	remapEnvVariable "MAIN_IOS_GOOGLE_CLIENT_ID_PROD" "IOS_GOOGLE_CLIENT_ID"
	remapEnvVariable "MAIN_IOS_GOOGLE_REDIRECT_URI_PROD" "IOS_GOOGLE_REDIRECT_URI"
	remapEnvVariable "MAIN_ANDROID_APPLE_CLIENT_ID_PROD" "ANDROID_APPLE_CLIENT_ID"
	remapEnvVariable "MAIN_ANDROID_GOOGLE_CLIENT_ID_PROD" "ANDROID_GOOGLE_CLIENT_ID"
	remapEnvVariable "MAIN_ANDROID_GOOGLE_SERVER_CLIENT_ID_PROD" "ANDROID_GOOGLE_SERVER_CLIENT_ID"

	remapEnvVariable "MM_CARD_BAANX_API_CLIENT_KEY_PROD" "MM_CARD_BAANX_API_CLIENT_KEY"
}

# Mapping for Main env variables in the release candidate environment
remapMainReleaseCandidateEnvVariables() {
  	echo "Remapping Main target environment variables for the release candidate environment"
  	remapEnvVariable "SEGMENT_WRITE_KEY_QA" "SEGMENT_WRITE_KEY"
  	remapEnvVariable "SEGMENT_PROXY_URL_QA" "SEGMENT_PROXY_URL"
  	remapEnvVariable "SEGMENT_DELETE_API_SOURCE_ID_QA" "SEGMENT_DELETE_API_SOURCE_ID"
  	remapEnvVariable "SEGMENT_REGULATIONS_ENDPOINT_QA" "SEGMENT_REGULATIONS_ENDPOINT"

	remapEnvVariable "MAIN_IOS_GOOGLE_CLIENT_ID_PROD" "IOS_GOOGLE_CLIENT_ID"
	remapEnvVariable "MAIN_IOS_GOOGLE_REDIRECT_URI_PROD" "IOS_GOOGLE_REDIRECT_URI"
	remapEnvVariable "MAIN_ANDROID_APPLE_CLIENT_ID_PROD" "ANDROID_APPLE_CLIENT_ID"
	remapEnvVariable "MAIN_ANDROID_GOOGLE_CLIENT_ID_PROD" "ANDROID_GOOGLE_CLIENT_ID"
	remapEnvVariable "MAIN_ANDROID_GOOGLE_SERVER_CLIENT_ID_PROD" "ANDROID_GOOGLE_SERVER_CLIENT_ID"

	remapEnvVariable "MM_CARD_BAANX_API_CLIENT_KEY_PROD" "MM_CARD_BAANX_API_CLIENT_KEY"
}

# Mapping for Main env variables in the experimental environment
remapMainExperimentalEnvVariables() {
  	echo "Remapping Main target environment variables for the experimental environment"
  	remapEnvVariable "SEGMENT_WRITE_KEY_QA" "SEGMENT_WRITE_KEY"
  	remapEnvVariable "SEGMENT_PROXY_URL_QA" "SEGMENT_PROXY_URL"
    remapEnvVariable "SEGMENT_DELETE_API_SOURCE_ID_QA" "SEGMENT_DELETE_API_SOURCE_ID"
  	remapEnvVariable "SEGMENT_REGULATIONS_ENDPOINT_QA" "SEGMENT_REGULATIONS_ENDPOINT"
	remapEnvVariable "MAIN_WEB3AUTH_NETWORK_PROD" "WEB3AUTH_NETWORK"

	remapEnvVariable "MAIN_IOS_GOOGLE_CLIENT_ID_UAT" "IOS_GOOGLE_CLIENT_ID"
	remapEnvVariable "MAIN_IOS_GOOGLE_REDIRECT_URI_UAT" "IOS_GOOGLE_REDIRECT_URI"
	remapEnvVariable "MAIN_ANDROID_APPLE_CLIENT_ID_UAT" "ANDROID_APPLE_CLIENT_ID"
	remapEnvVariable "MAIN_ANDROID_GOOGLE_CLIENT_ID_UAT" "ANDROID_GOOGLE_CLIENT_ID"
	remapEnvVariable "MAIN_ANDROID_GOOGLE_SERVER_CLIENT_ID_UAT" "ANDROID_GOOGLE_SERVER_CLIENT_ID"
<<<<<<< HEAD
=======

	remapEnvVariable "MM_CARD_BAANX_API_CLIENT_KEY_UAT" "MM_CARD_BAANX_API_CLIENT_KEY"
>>>>>>> 338177c4
}

prebuild_ios(){
	# Generate xcconfig files for CircleCI
	if [ "$PRE_RELEASE" = true ] ; then
		echo "" > ios/debug.xcconfig
		echo "" > ios/release.xcconfig
	fi
	# Required to install mixpanel dep
	git submodule update --init --recursive
	unset PREFIX
  # Create GoogleService-Info.plist file to be used by the Firebase services.
  # Check if GOOGLE_SERVICES_B64_IOS is set
  if [ ! -z "$GOOGLE_SERVICES_B64_IOS" ]; then
    echo -n $GOOGLE_SERVICES_B64_IOS | base64 -d > ./ios/GoogleServices/GoogleService-Info.plist
    echo "GoogleService-Info.plist has been created successfully."
    # Ensure the file has read and write permissions
    chmod 664 ./ios/GoogleServices/GoogleService-Info.plist
  else
    echo "GOOGLE_SERVICES_B64_IOS is not set in the .env file."
    exit 1
  fi
}

installICULibraries(){
	# Install ICU libraries for Hermes
	echo "Installing ICU libraries for Hermes..."
	
	if [[ "$OSTYPE" == "darwin"* ]]; then
		# macOS - use Homebrew
		brew install icu4c
	else
		# Linux (GitHub CI uses Ubuntu) - use apt-get
		sudo apt-get update && sudo apt-get install -y libicu-dev
	fi
}

prebuild_android(){
	# Install ICU libraries if on Linux
	installICULibraries
	
	# Copy JS files for injection
	yes | cp -rf app/core/InpageBridgeWeb3.js android/app/src/main/assets/.
	# Copy fonts with iconset
	yes | cp -rf ./app/fonts/Metamask.ttf ./android/app/src/main/assets/fonts/Metamask.ttf

	#Create google-services.json file to be used by the Firebase services.
	# Check if GOOGLE_SERVICES_B64_ANDROID is set
	if [ ! -z "$GOOGLE_SERVICES_B64_ANDROID" ]; then
		echo -n $GOOGLE_SERVICES_B64_ANDROID | base64 -d > ./android/app/google-services.json
		echo "google-services.json has been created successfully."
		# Ensure the file has read and write permissions
		chmod 664 ./android/app/google-services.json
	else
		echo "GOOGLE_SERVICES_B64_ANDROID is not set in the .env file."
		exit 1
	fi

	if [ "$PRE_RELEASE" = false ] ; then
		if [ -e $ANDROID_ENV_FILE ]
		then
			source $ANDROID_ENV_FILE
		fi
	fi
}

# Builds the Main APK for dev development
buildAndroidMainDev(){
	prebuild_android
	# Generate both APK (for development) and test APK (for E2E testing)
	cd android && ./gradlew app:assembleProdDebug app:assembleProdDebugAndroidTest --build-cache --parallel && cd ..
}

# Builds the Flask APK for dev development
buildAndroidFlaskDev(){
	prebuild_android
	# Generate both APK (for development) and test APK (for E2E testing)
	cd android && ./gradlew app:assembleFlaskDebug app:assembleFlaskDebugAndroidTest --build-cache --parallel && cd ..
}

# Builds the QA APK for dev development
buildAndroidQaDev(){
	prebuild_android
	# Generate both APK (for development) and test APK (for E2E testing)
	cd android && ./gradlew app:assembleQaDebug app:assembleQaDebugAndroidTest --build-cache --parallel && cd ..
}

# Builds and installs the Main APK for local development
buildAndroidMainLocal(){
	prebuild_android
	#react-native run-android --port=$WATCHER_PORT --variant=prodDebug --active-arch-only
	yarn expo run:android --no-install --port $WATCHER_PORT --variant 'prodDebug' --device
}

# Builds and installs the QA APK for local development
buildAndroidQALocal(){
	prebuild_android
	#react-native run-android --port=$WATCHER_PORT --variant=qaDebug --active-arch-only
	yarn expo run:android --no-install --port $WATCHER_PORT --variant 'qaDebug' --device
}

# Builds and installs the Flask APK for local development
buildAndroidFlaskLocal(){
	prebuild_android
	#react-native run-android --port=$WATCHER_PORT --variant=flaskDebug --active-arch-only
	yarn expo run:android --no-install  --port $WATCHER_PORT --variant 'flaskDebug' --device
}

# Builds and installs the Main iOS app for local development
buildIosMainLocal(){
	prebuild_ios
	yarn expo run:ios --no-install --configuration Debug --port $WATCHER_PORT --scheme "MetaMask" --device "$IOS_SIMULATOR"
}

# Builds and installs the Flask iOS app for local development
buildIosFlaskLocal(){
	prebuild_ios
	yarn expo run:ios --no-install --configuration Debug --port $WATCHER_PORT --scheme "MetaMask-Flask" --device "$IOS_SIMULATOR"
}

# Builds and installs the QA iOS app for local development
buildIosQALocal(){
  	prebuild_ios
	yarn expo run:ios --no-install --configuration Debug --port $WATCHER_PORT --scheme "MetaMask-QA" --device "$IOS_SIMULATOR"
}

buildIosSimulatorE2E(){
	prebuild_ios
	cd ios && CC=clang CXX=clang CLANG=clang CLANGPLUSPLUS=clang++ LD=clang LDPLUSPLUS=clang++ xcodebuild -workspace MetaMask.xcworkspace -scheme MetaMask -configuration Debug -sdk iphonesimulator -derivedDataPath build
}

buildIosFlaskSimulatorE2E(){
	prebuild_ios
	cd ios && CC=clang CXX=clang CLANG=clang CLANGPLUSPLUS=clang++ LD=clang LDPLUSPLUS=clang++ xcodebuild -workspace MetaMask.xcworkspace -scheme MetaMask-Flask -configuration Debug -sdk iphonesimulator -derivedDataPath build
}

buildIosQASimulatorE2E(){
	prebuild_ios
	cd ios && xcodebuild -workspace MetaMask.xcworkspace -scheme MetaMask-QA -configuration Debug -sdk iphonesimulator -derivedDataPath build
}

runIosE2E(){
  cd e2e && yarn ios:debug
}

# Generates the iOS binary for the given scheme and configuration
generateIosBinary() {
	scheme="$1"
	configuration="${CONFIGURATION:-"Release"}"

	if [ "$scheme" = "MetaMask" ] ; then
		# Main target
		if [ "$configuration" = "Debug" ] ; then
			# Debug configuration
			exportOptionsPlist="MetaMask/IosExportOptionsMetaMaskDevelopment.plist"
		else
			# Release configuration
			exportOptionsPlist="MetaMask/IosExportOptionsMetaMaskRelease.plist"
		fi
	elif [ "$scheme" = "MetaMask-QA" ] ; then
		# QA target
		if [ "$configuration" = "Debug" ] ; then
			# Debug configuration
			exportOptionsPlist="MetaMask/IosExportOptionsMetaMaskQADevelopment.plist"
		else
			# Release configuration
			exportOptionsPlist="MetaMask/IosExportOptionsMetaMaskQARelease.plist"
		fi
	elif [ "$scheme" = "MetaMask-Flask" ] ; then
		# Flask target
		if [ "$configuration" = "Debug" ] ; then
			# Debug configuration
			exportOptionsPlist="MetaMask/IosExportOptionsMetaMaskFlaskDevelopment.plist"
		else
			# Release configuration
			exportOptionsPlist="MetaMask/IosExportOptionsMetaMaskFlaskRelease.plist"
		fi
	fi

	echo "exportOptionsPlist: $exportOptionsPlist"
	echo "Generating archive packages for $scheme in $configuration configuration"
	if [ "$IS_SIM_BUILD" = "true" ]; then
    	echo "Binary build type: Simulator"
		xcodebuild -workspace MetaMask.xcworkspace -scheme $scheme -configuration $configuration -sdk iphonesimulator -derivedDataPath build
	else
		echo "Binary build type: Device"
		xcodebuild -workspace MetaMask.xcworkspace -scheme $scheme -configuration $configuration archive -archivePath build/$scheme.xcarchive -destination generic/platform=ios
		echo "Generating ipa for $scheme"
		xcodebuild -exportArchive -archivePath build/$scheme.xcarchive -exportPath build/output -exportOptionsPlist $exportOptionsPlist
	fi

}

buildIosReleaseE2E(){
	prebuild_ios

	# Replace release.xcconfig with ENV vars
	if [ "$PRE_RELEASE" = true ] ; then
		echo "Setting up env vars...";
		echo "$IOS_ENV" | tr "|" "\n" > $IOS_ENV_FILE
		echo "Pre-release E2E Build started..."
		brew install watchman
		cd ios
		generateIosBinary "MetaMask"
	else
		echo "Release E2E Build started..."
		if [ ! -f "ios/release.xcconfig" ] ; then
			echo "$IOS_ENV" | tr "|" "\n" > ios/release.xcconfig
		fi
		cd ios && xcodebuild -workspace MetaMask.xcworkspace -scheme MetaMask -configuration Release -sdk iphonesimulator -derivedDataPath build
	fi
}

# Builds the Main APK for production
buildAndroidMainProduction(){
	prebuild_android

	# Generate APK for production
	cd android && ./gradlew app:assembleProdRelease app:assembleProdReleaseAndroidTest -DtestBuildType=release --build-cache --parallel

	# Generate AAB bundle for production
	./gradlew bundleProdRelease

	# Generate checksum
	yarn build:android:checksum

	# Change directory back out
	cd ..
}

# Builds the Flask APK for production
buildAndroidFlaskProduction(){
	prebuild_android

	# Generate APK for production
	cd android && ./gradlew app:assembleFlaskRelease app:assembleFlaskReleaseAndroidTest -DtestBuildType=release --build-cache --parallel

	# Generate AAB bundle for production
	./gradlew bundleFlaskRelease

	# Generate checksum
	yarn build:android:checksum:flask

	# Change directory back out
	cd ..
}

# Builds the QA APK for production
buildAndroidQaProduction(){
	# Builds the QA APK for production
	prebuild_android

	# Generate APK for production
	cd android && ./gradlew app:assembleQaRelease app:assembleQaReleaseAndroidTest -DtestBuildType=release --build-cache --parallel

	# Generate AAB bundle for production
	./gradlew bundleQaRelease

	# Generate checksum
	yarn build:android:checksum:qa

	# Change directory back out
	cd ..
}

buildAndroidReleaseE2E(){
	prebuild_android
	cd android && ./gradlew assembleProdRelease app:assembleProdReleaseAndroidTest -PminSdkVersion=26 -DtestBuildType=release
}

buildAndroid() {
	if [ "$MODE" == "release" ] || [ "$MODE" == "main" ] ; then
		if [ "$IS_LOCAL" = true ] ; then
			buildAndroidMainLocal
		elif [ "$METAMASK_ENVIRONMENT" == "dev" ] ; then
			buildAndroidMainDev
		else
			buildAndroidMainProduction
		fi
	elif [ "$MODE" == "flask" ] ; then
		if [ "$IS_LOCAL" = true ] ; then
			buildAndroidFlaskLocal
		elif [ "$METAMASK_ENVIRONMENT" == "dev" ] ; then
			buildAndroidFlaskDev
		else
			buildAndroidFlaskProduction
		fi
	elif [ "$MODE" == "QA" ] || [ "$MODE" == "qa" ] ; then
		if [ "$IS_LOCAL" = true ] ; then
			buildAndroidQALocal
		elif [ "$METAMASK_ENVIRONMENT" == "dev" ] ; then
			buildAndroidQaDev
		else
			buildAndroidQaProduction
		fi
	elif [ "$MODE" == "releaseE2E" ] ; then
		buildAndroidReleaseE2E
  	elif [ "$MODE" == "debugE2E" ] ; then
		buildAndroidRunE2E
<<<<<<< HEAD
=======
	elif [ "$MODE" == "flaskDebugE2E" ] ; then
		buildAndroidFlaskDev
>>>>>>> 338177c4
	else
		printError "METAMASK_ENVIRONMENT '${METAMASK_ENVIRONMENT}' is not recognized."
		exit 1
	fi
}

buildAndroidRunE2E(){
	prebuild_android
	if [ -e $ANDROID_ENV_FILE ]
	then
		source $ANDROID_ENV_FILE
	fi
	# Specify specific task name :app:TASKNAME to prevent processing other variants
	cd android && ./gradlew :app:assembleProdDebug :app:assembleProdDebugAndroidTest -PminSdkVersion=26 -DtestBuildType=debug --build-cache && cd ..
}

buildIos() {
	echo "Build iOS $MODE started..."
	if [ "$MODE" == "release" ] || [ "$MODE" == "main" ] ; then
		if [ "$IS_LOCAL" = true ] ; then
			buildIosMainLocal
		else
			# Prepare iOS dependencies
			prebuild_ios
			# Go to ios directory
			cd ios
			# Generate iOS binary
			generateIosBinary "MetaMask"
		fi
	elif [ "$MODE" == "flask" ] ; then
		if [ "$IS_LOCAL" = true ] ; then
			buildIosFlaskLocal
		else
			# Prepare iOS dependencies
			prebuild_ios
			# Go to ios directory
			cd ios
			# Generate iOS binary
			generateIosBinary "MetaMask-Flask"
		fi
	elif [ "$MODE" == "QA" ] || [ "$MODE" == "qa" ] ; then
		if [ "$IS_LOCAL" = true ] ; then
			buildIosQALocal
		else
			# Prepare iOS dependencies
			prebuild_ios
			# Go to ios directory
			cd ios
			# Generate iOS binary
			generateIosBinary "MetaMask-QA"
		fi
	elif [ "$MODE" == "releaseE2E" ] ; then
		buildIosReleaseE2E
	elif [ "$MODE" == "debugE2E" ] ; then
			buildIosSimulatorE2E
	elif [ "$MODE" == "qadebugE2E" ] ; then
			buildIosQASimulatorE2E
	elif [ "$MODE" == "flaskDebugE2E" ] ; then
			buildIosFlaskSimulatorE2E
	else
		printError "METAMASK_ENVIRONMENT '${METAMASK_ENVIRONMENT}' is not recognized"
		exit 1
	fi
}

startWatcher() {
	if [ "$SHOULD_CLEAN_WATCHER_CACHE" = true ]; then
		# Clean watcher cache, then start the watcher
		echo "Cleaning watcher cache and starting the watcher..."
		watchman watch-del-all
		rm -rf $TMPDIR/metro-cache
		yarn expo start --port $WATCHER_PORT --clear
	else
		# Start the watcher
		echo "Starting the watcher..."
		yarn expo start --port $WATCHER_PORT
	fi
}

# TODO: Refactor this check to be environment specific
checkAuthToken() {
	local propertiesFileName="$1"

	if [ -n "${MM_SENTRY_AUTH_TOKEN}" ]; then
		sed -i'' -e "s/auth.token.*/auth.token=${MM_SENTRY_AUTH_TOKEN}/" "./${propertiesFileName}";
	elif ! grep -qE '^auth.token=[[:alnum:]]+$' "./${propertiesFileName}"; then
		if [ "$ENVIRONMENT" == "production" ]; then
			printError "Missing auth token in '${propertiesFileName}'; add the token, or set it as MM_SENTRY_AUTH_TOKEN"
			exit 1
		else
			echo "Missing auth token in '${propertiesFileName}'; add the token, or set it as MM_SENTRY_AUTH_TOKEN"
		fi
	fi

	if [ ! -e "./${propertiesFileName}" ]; then
		if [ -n "${MM_SENTRY_AUTH_TOKEN}" ]; then
			cp "./${propertiesFileName}.example" "./${propertiesFileName}"
			sed -i'' -e "s/auth.token.*/auth.token=${MM_SENTRY_AUTH_TOKEN}/" "./${propertiesFileName}";
		else
			if [ "$ENVIRONMENT" == "production" ]; then
				printError "Missing '${propertiesFileName}' file (see '${propertiesFileName}.example' or set MM_SENTRY_AUTH_TOKEN to generate)"
				exit 1
			else
				echo "Missing '${propertiesFileName}' file (see '${propertiesFileName}.example' or set MM_SENTRY_AUTH_TOKEN to generate)"
			fi
		fi
	fi
}

checkParameters "$@"


printTitle

# Map environment variables based on mode.
# TODO: MODE should be renamed to TARGET
if [ "$MODE" == "main" ]; then
	export GENERATE_BUNDLE=true # Used only for Android
	export PRE_RELEASE=true # Used mostly for iOS, for Android only deletes old APK and installs new one
	if [ "$ENVIRONMENT" == "production" ]; then
		remapMainProdEnvVariables
	elif [ "$ENVIRONMENT" == "beta" ]; then
		remapMainBetaEnvVariables
	elif [ "$ENVIRONMENT" == "rc" ]; then
		remapMainReleaseCandidateEnvVariables
	elif [ "$ENVIRONMENT" == "exp" ]; then
		remapMainExperimentalEnvVariables
	elif [ "$ENVIRONMENT" == "test" ]; then
		remapMainTestEnvVariables
	elif [ "$ENVIRONMENT" == "e2e" ]; then
		remapMainE2EEnvVariables
	elif [ "$ENVIRONMENT" == "dev" ]; then
		remapMainDevEnvVariables
	fi
<<<<<<< HEAD
elif [ "$MODE" == "flask" ]; then
=======
elif [ "$MODE" == "flask" ] || [ "$MODE" == "flaskDebugE2E" ]; then
>>>>>>> 338177c4
	# TODO: Map environment variables based on environment
	if [ "$ENVIRONMENT" == "production" ]; then
		remapFlaskProdEnvVariables
	elif [ "$ENVIRONMENT" == "test" ]; then
		remapFlaskTestEnvVariables
	elif [ "$ENVIRONMENT" == "e2e" ]; then
		remapFlaskE2EEnvVariables
	fi
elif [ "$MODE" == "qa" ] || [ "$MODE" == "QA" ]; then
	# TODO: Map environment variables based on environment
	remapEnvVariableQA
fi

if [ "$ENVIRONMENT" == "e2e" ]; then
	# Build for simulator
	export IS_SIM_BUILD="true"
	# Ignore Boxlogs for E2E builds
	export IGNORE_BOXLOGS_DEVELOPMENT="true"
fi

if [ "$MODE" == "releaseE2E" ] || [ "$MODE" == "QA" ]; then
	echo "DEBUG SENTRY PROPS"
	checkAuthToken 'sentry.debug.properties'
	export SENTRY_PROPERTIES="${REPO_ROOT_DIR}/sentry.debug.properties"
elif [ "$MODE" == "release" ] || [ "$MODE" == "flask" ] || [ "$MODE" == "main" ]; then
	echo "RELEASE SENTRY PROPS"
	checkAuthToken 'sentry.release.properties'
	export SENTRY_PROPERTIES="${REPO_ROOT_DIR}/sentry.release.properties"
fi

if [ -z "$METAMASK_BUILD_TYPE" ]; then
	printError "Missing METAMASK_BUILD_TYPE; set to 'main' for a standard release, or 'flask' for a canary flask release. The default value is 'main'."
	exit 1
else
    echo "METAMASK_BUILD_TYPE is set to: $METAMASK_BUILD_TYPE"
fi

if [ -z "$METAMASK_ENVIRONMENT" ]; then
	printError "Missing METAMASK_ENVIRONMENT; set to 'production' for a production release, 'prerelease' for a pre-release, or 'dev' otherwise"
	exit 1
else
    echo "METAMASK_ENVIRONMENT is set to: $METAMASK_ENVIRONMENT"
fi

if [ "$PLATFORM" == "ios" ]; then
	# we don't care about env file in CI
	if [ -f "$IOS_ENV_FILE" ] || [ "$CI" = true ]; then
		buildIos
	else
		envFileMissing $IOS_ENV_FILE
	fi
elif [ "$PLATFORM" == "android" ]; then
	# we don't care about env file in CI
	if [ -f "$ANDROID_ENV_FILE" ] || [ "$CI" = true ]; then
		buildAndroid
	else
		envFileMissing $ANDROID_ENV_FILE
	fi
elif [ "$PLATFORM" == "watcher" ]; then
	startWatcher
fi<|MERGE_RESOLUTION|>--- conflicted
+++ resolved
@@ -115,7 +115,6 @@
 	if [[ "$*" == *"--pre"* ]]; then
 		PRE_RELEASE=true
 	fi
-<<<<<<< HEAD
 
 	# Check if the --local flag is present
 	if [[ "$*" == *"--local"* ]]; then
@@ -123,15 +122,6 @@
 		IS_LOCAL=true
 	fi
 
-=======
-
-	# Check if the --local flag is present
-	if [[ "$*" == *"--local"* ]]; then
-		# Script is running locally
-		IS_LOCAL=true
-	fi
-
->>>>>>> 338177c4
 	# Check if the --clean flag is present
 	if [[ "$*" == *"--clean"* ]]; then
 		# Clean watcher cache
@@ -283,11 +273,8 @@
 	remapEnvVariable "FLASK_ANDROID_APPLE_CLIENT_ID_PROD" "ANDROID_APPLE_CLIENT_ID"
 	remapEnvVariable "FLASK_ANDROID_GOOGLE_CLIENT_ID_PROD" "ANDROID_GOOGLE_CLIENT_ID"
 	remapEnvVariable "FLASK_ANDROID_GOOGLE_SERVER_CLIENT_ID_PROD" "ANDROID_GOOGLE_SERVER_CLIENT_ID"
-<<<<<<< HEAD
-=======
 
 	remapEnvVariable "MM_CARD_BAANX_API_CLIENT_KEY_UAT" "MM_CARD_BAANX_API_CLIENT_KEY"
->>>>>>> 338177c4
 }
 
 # Mapping for Flask env variables in the e2e environment
@@ -303,11 +290,8 @@
 	remapEnvVariable "FLASK_ANDROID_APPLE_CLIENT_ID_PROD" "ANDROID_APPLE_CLIENT_ID"
 	remapEnvVariable "FLASK_ANDROID_GOOGLE_CLIENT_ID_PROD" "ANDROID_GOOGLE_CLIENT_ID"
 	remapEnvVariable "FLASK_ANDROID_GOOGLE_SERVER_CLIENT_ID_PROD" "ANDROID_GOOGLE_SERVER_CLIENT_ID"
-<<<<<<< HEAD
-=======
 
 	remapEnvVariable "MM_CARD_BAANX_API_CLIENT_KEY_UAT" "MM_CARD_BAANX_API_CLIENT_KEY"
->>>>>>> 338177c4
 }
 
 # Mapping for Main env variables in the beta environment
@@ -358,11 +342,8 @@
 	remapEnvVariable "MAIN_ANDROID_APPLE_CLIENT_ID_UAT" "ANDROID_APPLE_CLIENT_ID"
 	remapEnvVariable "MAIN_ANDROID_GOOGLE_CLIENT_ID_UAT" "ANDROID_GOOGLE_CLIENT_ID"
 	remapEnvVariable "MAIN_ANDROID_GOOGLE_SERVER_CLIENT_ID_UAT" "ANDROID_GOOGLE_SERVER_CLIENT_ID"
-<<<<<<< HEAD
-=======
 
 	remapEnvVariable "MM_CARD_BAANX_API_CLIENT_KEY_UAT" "MM_CARD_BAANX_API_CLIENT_KEY"
->>>>>>> 338177c4
 }
 
 prebuild_ios(){
@@ -662,11 +643,8 @@
 		buildAndroidReleaseE2E
   	elif [ "$MODE" == "debugE2E" ] ; then
 		buildAndroidRunE2E
-<<<<<<< HEAD
-=======
 	elif [ "$MODE" == "flaskDebugE2E" ] ; then
 		buildAndroidFlaskDev
->>>>>>> 338177c4
 	else
 		printError "METAMASK_ENVIRONMENT '${METAMASK_ENVIRONMENT}' is not recognized."
 		exit 1
@@ -801,11 +779,7 @@
 	elif [ "$ENVIRONMENT" == "dev" ]; then
 		remapMainDevEnvVariables
 	fi
-<<<<<<< HEAD
-elif [ "$MODE" == "flask" ]; then
-=======
 elif [ "$MODE" == "flask" ] || [ "$MODE" == "flaskDebugE2E" ]; then
->>>>>>> 338177c4
 	# TODO: Map environment variables based on environment
 	if [ "$ENVIRONMENT" == "production" ]; then
 		remapFlaskProdEnvVariables
