--- conflicted
+++ resolved
@@ -595,12 +595,8 @@
 	then
 		source $ANDROID_ENV_FILE
 	fi
-<<<<<<< HEAD
 	# Specify specific task name :app:TASKNAME to prevent processing other variants
 	cd android && ./gradlew :app:assembleProdDebug :app:assembleProdDebugAndroidTest -PminSdkVersion=26 -DtestBuildType=debug --build-cache && cd ..
-=======
-	cd android && ./gradlew assembleProdDebug assembleProdDebugAndroidTest -PminSdkVersion=26 -DtestBuildType=debug --build-cache --parallel && cd ..
->>>>>>> 1d8d1868
 }
 
 buildIos() {
