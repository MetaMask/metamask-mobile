--- conflicted
+++ resolved
@@ -115,7 +115,6 @@
 	if [[ "$*" == *"--pre"* ]]; then
 		PRE_RELEASE=true
 	fi
-<<<<<<< HEAD
 
 	# Check if the --local flag is present
 	if [[ "$*" == *"--local"* ]]; then
@@ -123,15 +122,6 @@
 		IS_LOCAL=true
 	fi
 
-=======
-
-	# Check if the --local flag is present
-	if [[ "$*" == *"--local"* ]]; then
-		# Script is running locally
-		IS_LOCAL=true
-	fi
-
->>>>>>> c0842c92
 	# Check if the --clean flag is present
 	if [[ "$*" == *"--clean"* ]]; then
 		# Clean watcher cache
@@ -369,12 +359,6 @@
 }
 
 prebuild_android(){
-<<<<<<< HEAD
-=======
-	# Install ICU libraries if on Linux
-	installICULibraries
-	
->>>>>>> c0842c92
 	# Copy JS files for injection
 	yes | cp -rf app/core/InpageBridgeWeb3.js android/app/src/main/assets/.
 	# Copy fonts with iconset
