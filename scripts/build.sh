#!/bin/bash

set -o pipefail

PLATFORM=$1
MODE=$2
TARGET=$3
RUN_DEVICE=false
PRE_RELEASE=false

displayHelp() {
    echo ''
    echo "Usage: $0 {platform} ${--device}" >&2
    echo ''
    echo "Platform is required. Can be android or ios"
    echo ''
	echo "Mode is required. Can be debug or release"
    echo ''
	echo "Target is optional and valid for iOS only"
    echo ''
	echo "examples: $0 ios debug"
	echo ''
	echo "          $0 ios debug --device"
	echo ''
	echo "          $0 android debug"
	echo ''
	echo "          $0 android release"
	echo ''
    exit 1
}

printTitle(){
    echo ''
    echo '-------------------------------------------'
    echo ''
    echo "  🚀 BUILDING $PLATFORM in $MODE mode $TARGET" | tr [a-z] [A-Z]
    echo ''
    echo '-------------------------------------------'
    echo ''
}


printError(){
    ERROR_ICON=$'\342\235\214'
    echo ''
    echo "  $ERROR_ICON   $1"
    echo ''
}

checkParameters(){
    if [ "$#" -eq  "0" ]
    then
        printError 'Platform is a required parameter'
        displayHelp
        exit 0;
    elif [ "$1"  == "--help" ]
    then
        displayHelp
        exit 0;
    elif [ "$1" == "-h" ]
    then
        displayHelp
        exit 0;
    elif [ -z "$1" ]
    then
        displayHelp
        exit 0;
    elif [ -z "$1" ]
    then
        printError 'No platform supplied'
        displayHelp
        exit 0;
    fi

    if [[ $# -gt 2 ]] ; then
        if [ "$3"  == "--device" ] ; then
            RUN_DEVICE=true

           if [ "$#" -gt  "3" ] ; then
                printError "Incorrect number of arguments"
                displayHelp
                exit 0;
            fi
		elif [ "$3"  == "--pre" ] ; then
			PRE_RELEASE=true
        else
            printError "Unknown argument: $4"
            displayHelp
            exit 0;
        fi
    fi
}


prebuild(){
	# Concat InpageBridge + Web3 + setProvider
	./node_modules/.bin/concat-cli -f app/core/InpageBridge.js node_modules/web3/dist/web3.min.js app/util/setProvider.js -o app/core/InpageBridgeWeb3.js
	# Load JS specific env variables
	if [ "$PRE_RELEASE" = false ] ; then
		if [ -e .js.env ]
		then
			source .js.env
		fi
	fi
}

prebuild_ios(){
	prebuild
	# Generate xcconfig files for CircleCI
	if [ "$PRE_RELEASE" = true ] ; then
		echo "" > ios/debug.xcconfig
		echo "" > ios/release.xcconfig
	fi
	# Required to install mixpanel dep
	git submodule update --init --recursive
}

prebuild_android(){
	adb kill-server
	adb start-server
	prebuild
	# Copy JS files for injection
	yes | cp -rf app/core/InpageBridgeWeb3.js android/app/src/main/assets/.
	# Copy fonts with iconset
	yes | cp -rf ./app/fonts/Metamask.ttf ./android/app/src/main/assets/fonts/Metamask.ttf
	if [ "$PRE_RELEASE" = false ] ; then
		if [ -e .android.env ]
		then
			source .android.env
		fi
	fi
}

buildAndroid(){
	prebuild_android
	react-native run-android
	git checkout android/app/fabric.properties
}

buildIosSimulator(){
	prebuild_ios
<<<<<<< HEAD
	react-native run-ios --simulator "iPhone 11 Pro (13.3)"
=======
	react-native run-ios --simulator "iPhone 11 Pro"
>>>>>>> 2f7e7ef1
}

buildIosDevice(){
	prebuild_ios
	react-native run-ios  --device
}

buildIosRelease(){
	prebuild_ios

	# Replace release.xcconfig with ENV vars
	if [ "$PRE_RELEASE" = true ] ; then
		echo "Setting up env vars...";
		echo $IOS_ENV | tr "|" "\n" > .ios.env
		echo "Build started..."
		brew install watchman
		cd ios && bundle install && bundle exec fastlane prerelease
		# Generate sourcemaps
		yarn sourcemaps:ios
	else
		if [ ! -f "ios/release.xcconfig" ] ; then
			echo $IOS_ENV | tr "|" "\n" > ios/release.xcconfig
		fi
		./node_modules/.bin/react-native run-ios  --configuration Release --simulator "iPhone 11 Pro (13.2)"
	fi
}

buildAndroidRelease(){
	if [ "$PRE_RELEASE" = false ] ; then
		adb uninstall io.metamask || true
	fi
	prebuild_android

	if [ "$PRE_RELEASE" = true ] ; then
		TARGET="android/app/build.gradle"
		sed -i'' -e 's/getPassword("mm","mm-upload-key")/"ANDROID_KEY"/' $TARGET;
		sed -i'' -e "s/ANDROID_KEY/$ANDROID_KEY/" $TARGET;
		echo $ANDROID_KEYSTORE | base64 --decode > android/keystores/release.keystore
	fi

	# GENERATE APK
	cd android && ./gradlew assembleRelease --no-daemon --max-workers 2

	# GENERATE BUNDLE
	if [ "$GENERATE_BUNDLE" = true ] ; then
		./gradlew bundleRelease
	fi

	if [ "$PRE_RELEASE" = true ] ; then
		# Generate sourcemaps
		yarn sourcemaps:android
	fi

	if [ "$PRE_RELEASE" = false ] ; then
		adb install app/build/outputs/apk/release/app-release.apk
	fi
}


checkParameters "$@"

printTitle

if [ "$PLATFORM" == "ios" ]
  	then

	if [ "$MODE" == "release" ] ; then
		buildIosRelease
    else
		if [ "$RUN_DEVICE" = true ] ; then
			buildIosDevice
		else
			buildIosSimulator
		fi
	fi



else
	if [ "$MODE" == "release" ] ; then
		buildAndroidRelease
    else
		buildAndroid
	fi
fi<|MERGE_RESOLUTION|>--- conflicted
+++ resolved
@@ -139,11 +139,7 @@
 
 buildIosSimulator(){
 	prebuild_ios
-<<<<<<< HEAD
-	react-native run-ios --simulator "iPhone 11 Pro (13.3)"
-=======
 	react-native run-ios --simulator "iPhone 11 Pro"
->>>>>>> 2f7e7ef1
 }
 
 buildIosDevice(){
