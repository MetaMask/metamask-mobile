--- conflicted
+++ resolved
@@ -279,17 +279,11 @@
 	cd android && ./gradlew assembleProdDebug assembleProdDebugAndroidTest --build-cache --parallel && cd ..
 }
 
-<<<<<<< HEAD
-  if [ "$METAMASK_ENVIRONMENT" = "qa" ] ; then
-    TASK_NAME="assembleQaDebug app:assembleQaDebugAndroidTest"
-	elif [ "$METAMASK_BUILD_TYPE" = "flask" ] ; then
-		TASK_NAME="assembleFlaskDebug assembleFlaskDebugAndroidTest"
-	fi
-=======
 # Builds the Flask APK for local development
 buildAndroidFlaskLocal(){
 	prebuild_android
->>>>>>> 1b715f87
+
+	# assembleQaDebug app:assembleQaDebugAndroidTest
 
 	# Generate both APK (for development) and test APK (for E2E testing)
 	cd android && ./gradlew assembleFlaskDebug assembleFlaskDebugAndroidTest --build-cache --parallel && cd ..
