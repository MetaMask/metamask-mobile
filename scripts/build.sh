--- conflicted
+++ resolved
@@ -370,101 +370,61 @@
 # Builds the Main APK for dev development
 buildAndroidMainDev(){
 	prebuild_android
-<<<<<<< HEAD
-=======
+	# Generate both APK (for development) and test APK (for E2E testing)
+	cd android && ./gradlew app:assembleProdDebug app:assembleProdDebugAndroidTest --build-cache --parallel && cd ..
+}
+
+# Builds the Flask APK for dev development
+buildAndroidFlaskDev(){
+	prebuild_android
+	# Generate both APK (for development) and test APK (for E2E testing)
+	cd android && ./gradlew app:assembleFlaskDebug app:assembleFlaskDebugAndroidTest --build-cache --parallel && cd ..
+}
+
+# Builds the QA APK for dev development
+buildAndroidQaDev(){
+	prebuild_android
+	# Generate both APK (for development) and test APK (for E2E testing)
+	cd android && ./gradlew app:assembleQaDebug app:assembleQaDebugAndroidTest --build-cache --parallel && cd ..
+}
+
+# Builds and installs the Main APK for local development
+buildAndroidMainLocal(){
+	prebuild_android
 	#react-native run-android --port=$WATCHER_PORT --variant=prodDebug --active-arch-only
 	yarn expo run:android --no-install --port $WATCHER_PORT --variant 'prodDebug' --device
 }
 
-# Builds the Main APK for local development
-buildAndroidMainLocal(){
-	prebuild_android
-
->>>>>>> 34aa405b
-	# Generate both APK (for development) and test APK (for E2E testing)
-	cd android && ./gradlew app:assembleProdDebug app:assembleProdDebugAndroidTest --build-cache --parallel && cd ..
-}
-
-# Builds the Flask APK for dev development
-buildAndroidFlaskDev(){
-	prebuild_android
-	# Generate both APK (for development) and test APK (for E2E testing)
-	cd android && ./gradlew app:assembleFlaskDebug app:assembleFlaskDebugAndroidTest --build-cache --parallel && cd ..
-}
-
-# Builds the QA APK for dev development
-buildAndroidQaDev(){
-	prebuild_android
-	# Generate both APK (for development) and test APK (for E2E testing)
-	cd android && ./gradlew app:assembleQaDebug app:assembleQaDebugAndroidTest --build-cache --parallel && cd ..
-}
-
-# Builds and installs the Main APK for local development
-buildAndroidMainLocal(){
-	prebuild_android
-	#react-native run-android --port=$WATCHER_PORT --variant=prodDebug --active-arch-only
-	npx expo run:android --no-install --port $WATCHER_PORT --variant 'prodDebug' --device
-}
-
 # Builds and installs the QA APK for local development
 buildAndroidQALocal(){
 	prebuild_android
 	#react-native run-android --port=$WATCHER_PORT --variant=qaDebug --active-arch-only
-<<<<<<< HEAD
-	npx expo run:android --no-install --port $WATCHER_PORT --variant 'qaDebug' --device
-=======
-	yarn expo run:android --no-install --port $WATCHER_PORT --variant 'qaDebug'
->>>>>>> 34aa405b
+	yarn expo run:android --no-install --port $WATCHER_PORT --variant 'qaDebug' --device
 }
 
 # Builds and installs the Flask APK for local development
 buildAndroidFlaskLocal(){
 	prebuild_android
 	#react-native run-android --port=$WATCHER_PORT --variant=flaskDebug --active-arch-only
-<<<<<<< HEAD
-	npx expo run:android --no-install  --port $WATCHER_PORT --variant 'flaskDebug' --device
-=======
-	yarn expo run:android --no-install  --port $WATCHER_PORT --variant 'flaskDebug'
->>>>>>> 34aa405b
+	yarn expo run:android --no-install  --port $WATCHER_PORT --variant 'flaskDebug' --device
 }
 
 # Builds and installs the Main iOS app for local development
 buildIosMainLocal(){
 	prebuild_ios
-<<<<<<< HEAD
-	npx expo run:ios --no-install --configuration Debug --port $WATCHER_PORT --scheme "MetaMask" --device $IOS_SIMULATOR
-=======
-	device_args=()
-	if [ -n "$IOS_SIMULATOR" ]; then
-		device_args=(--device "$IOS_SIMULATOR")
-	fi
-	yarn expo run:ios --no-install --configuration Debug --port $WATCHER_PORT "${device_args[@]}"
->>>>>>> 34aa405b
+	yarn expo run:ios --no-install --configuration Debug --port $WATCHER_PORT --scheme "MetaMask" --device $IOS_SIMULATOR
 }
 
 # Builds and installs the Flask iOS app for local development
 buildIosFlaskLocal(){
 	prebuild_ios
-<<<<<<< HEAD
-	npx expo run:ios --no-install --configuration Debug --port $WATCHER_PORT --scheme "MetaMask-Flask" --device $IOS_SIMULATOR
+	yarn expo run:ios --no-install --configuration Debug --port $WATCHER_PORT --scheme "MetaMask-Flask" --device $IOS_SIMULATOR
 }
 
 # Builds and installs the QA iOS app for local development
 buildIosQALocal(){
   	prebuild_ios
-	npx expo run:ios --no-install --configuration Debug --port $WATCHER_PORT --scheme "MetaMask-QA" --device $IOS_SIMULATOR
-=======
-	SIM="${IOS_SIMULATOR:-"iPhone 13 Pro"}"
-	#react-native run-ios --port=$WATCHER_PORT --simulator "$SIM" --scheme "MetaMask-QA"
-
-	yarn expo run:ios --no-install --configuration Debug --port $WATCHER_PORT --device "$SIM" --scheme "MetaMask-QA"
-}
-
-buildIosSimulatorFlask(){
-	prebuild_ios
-	SIM="${IOS_SIMULATOR:-"iPhone 13 Pro"}"
-	yarn expo run:ios --no-install --configuration Debug --port $WATCHER_PORT --device "$SIM" --scheme "MetaMask-Flask"
->>>>>>> 34aa405b
+	yarn expo run:ios --no-install --configuration Debug --port $WATCHER_PORT --scheme "MetaMask-QA" --device $IOS_SIMULATOR
 }
 
 buildIosSimulatorE2E(){
@@ -486,25 +446,6 @@
   cd e2e && yarn ios:debug
 }
 
-<<<<<<< HEAD
-=======
-buildIosDevice(){
-	remapEnvVariableLocal
-	prebuild_ios
-	yarn expo run:ios --no-install --configuration Debug --port $WATCHER_PORT --device
-}
-
-buildIosDeviceQA(){
-	prebuild_ios
-	yarn expo run:ios --no-install --port $WATCHER_PORT --configuration Debug --scheme "MetaMask-QA" --device
-}
-
-buildIosDeviceFlask(){
-	prebuild_ios
-	yarn expo run:ios --no-install --configuration Debug --scheme "MetaMask-Flask" --device
-}
-
->>>>>>> 34aa405b
 # Generates the iOS binary for the given scheme and configuration
 generateIosBinary() {
 	scheme="$1"
