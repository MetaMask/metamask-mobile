--- conflicted
+++ resolved
@@ -167,13 +167,8 @@
 
 buildIosSimulator(){
 	prebuild_ios
-<<<<<<< HEAD
 	SIM="${IOS_SIMULATOR:-"iPhone 11 Pro"}"
 	react-native run-ios --simulator $SIM
-=======
-	SIM="${IOS_SIMULATOR:-"iPhone 11 Pro (13.3)"}"
-	react-native run-ios --simulator "$SIM"
->>>>>>> 6f99deb2
 }
 
 buildIosSimulatorE2E(){
@@ -245,7 +240,6 @@
 	fi
 }
 
-<<<<<<< HEAD
 buildIosQA(){
 	prebuild_ios
 
@@ -271,12 +265,12 @@
 	fi
 }
 
-=======
+
 buildAndroidQA(){
 	if [ "$PRE_RELEASE" = false ] ; then
 		adb uninstall io.metamask.qa
 	fi
-	
+
 	prebuild_android
 	# Generate APK
 	cd android && ./gradlew assembleQaRelease --no-daemon --max-workers 2
@@ -297,7 +291,6 @@
 	 	adb install app/build/outputs/apk/qa/release/app-qa-release.apk
 	 fi
 }
->>>>>>> 6f99deb2
 
 buildAndroidRelease(){
 	if [ "$PRE_RELEASE" = false ] ; then
@@ -337,7 +330,7 @@
 
 buildAndroid() {
 	if [ "$MODE" == "release" ] ; then
-		buildAndroidRelease		
+		buildAndroidRelease
 	elif [ "$MODE" == "QA" ] ; then
 		buildAndroidQA
 	elif [ "$MODE" == "releaseE2E" ] ; then
