#!/bin/bash
echo "PostInstall script:"

# Submitted a PR for this one: https://github.com/CRAlpha/react-native-wkwebview/pull/174
# We should remove this once it gets merged
echo "1. Fixing WKWebView..."
WKWEBVIEW_FILE=$(find . -name RCTWKWebView.m);
sed -i '' -e '143s/WKUserScriptInjectionTimeAtDocumentEnd/WKUserScriptInjectionTimeAtDocumentStart/' $WKWEBVIEW_FILE;
echo "Done"

echo "2. React Native nodeify..."
node_modules/.bin/rn-nodeify --install 'crypto,buffer,react-native-randombytes,vm,stream' --hack
sed -i '' -e '143s/WKUserScriptInjectionTimeAtDocumentEnd/WKUserScriptInjectionTimeAtDocumentStart/' $WKWEBVIEW_FILE;

# This pkg has been updated but no release in the last 2 years
# Tried it with the current master but it breaks (and it looks really different)
# Keeping it for now until we have time to investigate deeper
echo "3. Fixing ethereumjs-wallet dependency (aes-js)..."
TARGET="node_modules/ethereumjs-wallet/node_modules/aes-js/index.js"
sed -i '' -e 's/var previous_mymodule/\/\/var previous_mymodule/' $TARGET;
echo "Done"

# We need to submit a PR for this one.
echo "4. Fix react-native-os buildTools version..."
TARGET="node_modules/react-native-os/android/build.gradle"
sed -i '' -e 's/compileSdkVersion 23/compileSdkVersion 26/' $TARGET;
sed -i '' -e 's/23.0.1/26.0.1/' $TARGET;
echo "Done"


# This one has been fixed on master
# we can remove once they release a new version
echo "5. Fix react-native-fs buildTools version..."
TARGET="node_modules/react-native-fs/android/build.gradle"
sed -i '' -e 's/compileSdkVersion 25/compileSdkVersion 26/' $TARGET;
sed -i '' -e 's/25.0.0/26.0.1/' $TARGET;
echo "Done"

<<<<<<< HEAD
# Reported here https://github.com/skv-headless/react-native-scrollable-tab-view/issues/910
echo "6. Fix react-native-scrollable-tab-view"
TARGET="node_modules/react-native-scrollable-tab-view/SceneComponent.js"
sed -i '' -e 's/...props,/...props/' $TARGET;
echo "Done"

# Waiting for PR to get merged: https://github.com/seekshiva/react-native-remote-svg/pull/18
echo "7. Fix react-native-remove-svg"
TARGET="node_modules/react-native-remote-svg/SvgImage.js"
sed -i '' 's/<WebView/<WebView originWhitelist={["*"]}/' $TARGET;
=======
# 6. The build output from aes-js breaks the metro bundler. Until we safely upgrade
# to a new version of aes-js, we patch it by removing the erroneous line.
echo "6. Fix aes-js build ouput..."
AES_OUTPUT_FILE="node_modules/aes-js/index.js";
sed -i '' -e 's/var previous_mymodule = root.mymodule;//g' $AES_OUTPUT_FILE;
>>>>>>> 56f5b869
echo "Done"<|MERGE_RESOLUTION|>--- conflicted
+++ resolved
@@ -36,9 +36,14 @@
 sed -i '' -e 's/25.0.0/26.0.1/' $TARGET;
 echo "Done"
 
-<<<<<<< HEAD
+# The build output from aes-js breaks the metro bundler. Until we safely upgrade
+# to a new version of aes-js, we patch it by removing the erroneous line.
+echo "6. Fix aes-js build ouput..."
+AES_OUTPUT_FILE="node_modules/aes-js/index.js";
+sed -i '' -e 's/var previous_mymodule = root.mymodule;//g' $AES_OUTPUT_FILE;
+  # Reported here https://github.com/skv-headless/react-native-scrollable-tab-view/issues/910
-echo "6. Fix react-native-scrollable-tab-view"
+echo "7. Fix react-native-scrollable-tab-view"
 TARGET="node_modules/react-native-scrollable-tab-view/SceneComponent.js"
 sed -i '' -e 's/...props,/...props/' $TARGET;
 echo "Done"
@@ -47,11 +52,4 @@
 echo "7. Fix react-native-remove-svg"
 TARGET="node_modules/react-native-remote-svg/SvgImage.js"
 sed -i '' 's/<WebView/<WebView originWhitelist={["*"]}/' $TARGET;
-=======
-# 6. The build output from aes-js breaks the metro bundler. Until we safely upgrade
-# to a new version of aes-js, we patch it by removing the erroneous line.
-echo "6. Fix aes-js build ouput..."
-AES_OUTPUT_FILE="node_modules/aes-js/index.js";
-sed -i '' -e 's/var previous_mymodule = root.mymodule;//g' $AES_OUTPUT_FILE;
->>>>>>> 56f5b869
 echo "Done"