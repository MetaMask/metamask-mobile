--- conflicted
+++ resolved
@@ -1,23 +1,14 @@
 #!/bin/bash
 echo "PostInstall script:"
 
-<<<<<<< HEAD
 # Submitted a PR for this one: https://github.com/CRAlpha/react-native-wkwebview/pull/174
 # We should remove this once it gets merged
-echo "1 - Fixing WKWebView..."
-=======
-echo "1. React Native nodeify..."
-node_modules/.bin/rn-nodeify --install 'crypto,buffer,react-native-randombytes,vm,stream' --hack
-echo "Done"
-
-echo "2. Fixing WKWebView..."
->>>>>>> 98aac9f1
+echo "1, Fixing WKWebView..."
 WKWEBVIEW_FILE=$(find . -name RCTWKWebView.m);
 sed -i '' -e '143s/WKUserScriptInjectionTimeAtDocumentEnd/WKUserScriptInjectionTimeAtDocumentStart/' $WKWEBVIEW_FILE;
 echo "Done"
 
-<<<<<<< HEAD
-echo "2 - React Native nodeify..."
+echo "2. React Native nodeify..."
 node_modules/.bin/rn-nodeify --install 'crypto,buffer,react-native-randombytes,vm,stream' --hack
 
 sed -i '' -e '143s/WKUserScriptInjectionTimeAtDocumentEnd/WKUserScriptInjectionTimeAtDocumentStart/' $WKWEBVIEW_FILE;
@@ -25,7 +16,7 @@
 # This one has been updated but no release in the last 2 years
 # Tried it with the current master but it breaks and it looks really different
 # Keeping it for now until we have time to investigate deeper
-echo "3 - Fixing ethereumjs-wallet dependency (aes-js)..."
+echo "3. Fixing ethereumjs-wallet dependency (aes-js)..."
 TARGET="node_modules/ethereumjs-wallet/node_modules/aes-js/index.js"
 sed -i '' -e 's/var previous_mymodule/\/\/var previous_mymodule/' $TARGET;
 echo "Done"
@@ -34,7 +25,7 @@
 # We should remove this once it gets merged
 # or we can also switch to https://github.com/brunobar79/react-native-randombytes
 
-echo "4 - Fix react-native-randombytes buildTools version..."
+echo "4. Fix react-native-randombytes buildTools version..."
 TARGET="node_modules/react-native-randombytes/android/build.gradle"
 sed -i '' -e 's/compileSdkVersion 23/compileSdkVersion 26/' $TARGET;
 sed -i '' -e 's/23.0.1/26.0.1/' $TARGET;
@@ -44,13 +35,8 @@
 # We should remove this once it gets merged
 # or we can also switch to https://github.com/brunobar79/react-native-randombytes
 
-echo "5 - Fix react-native-fs buildTools version..."
+echo "5. Fix react-native-fs buildTools version..."
 TARGET="node_modules/react-native-fs/android/build.gradle"
 sed -i '' -e 's/compileSdkVersion 25/compileSdkVersion 26/' $TARGET;
 sed -i '' -e 's/25.0.0/26.0.1/' $TARGET;
-=======
-echo "3. Fixing ethereumjs-wallet dependency (aes-js)..."
-TARGET="node_modules/ethereumjs-wallet/node_modules/aes-js/index.js"
-sed -i '' -e 's/var previous_mymodule/\/\/var previous_mymodule/' $TARGET;
->>>>>>> 98aac9f1
 echo "Done"