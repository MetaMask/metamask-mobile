--- conflicted
+++ resolved
@@ -4,16 +4,11 @@
 set -o pipefail
 
 # use `improved-yarn-audit` since that allows for exclude
-<<<<<<< HEAD
-yarn run improved-yarn-audit --ignore-dev-deps --min-severity moderate --exclude GHSA-fwr7-v2mv-hh25
-audit_status="$?"
-=======
 # exclusions are in .iyarc now
 yarn run improved-yarn-audit \
     --ignore-dev-deps \
     --min-severity moderate \
     --fail-on-missing-exclusions
->>>>>>> 620bd6e0
 
 audit_status="$?"
 
