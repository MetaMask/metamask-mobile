--- conflicted
+++ resolved
@@ -1,31 +1,4 @@
 module.exports = {
-<<<<<<< HEAD
-    name: 'MetaMask',
-    displayName: 'MetaMask',
-    plugins: [
-        [
-            'expo-build-properties',
-            {
-                android: {
-                    extraMavenRepos: [
-                        '../../node_modules/@notifee/react-native/android/libs'
-                    ]
-                },
-                ios: {}
-            }
-        ],
-        [
-            '@config-plugins/detox',
-            {
-                subdomains: '*'
-            }
-        ],
-        'expo-apple-authentication',
-    ],
-    ios: {
-        usesAppleSignIn: true
-    }
-=======
   name: 'MetaMask',
   displayName: 'MetaMask',
   experiments: {
@@ -51,6 +24,10 @@
         subdomains: '*',
       },
     ],
+
+    'expo-apple-authentication',
   ],
->>>>>>> 7347af1c
+  ios: {
+    usesAppleSignIn: true,
+  },
 };