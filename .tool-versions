<<<<<<< HEAD
ruby 3.0.3
=======
# If this is version changes you must update the bitrise.yml & .nvmrc.
nodejs 18.18.2 
>>>>>>> 93e2ef8b
<|MERGE_RESOLUTION|>--- conflicted
+++ resolved
@@ -1,6 +1,3 @@
-<<<<<<< HEAD
-ruby 3.0.3
-=======
 # If this is version changes you must update the bitrise.yml & .nvmrc.
 nodejs 18.18.2 
->>>>>>> 93e2ef8b
+ruby 3.0.3