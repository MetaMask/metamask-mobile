--- conflicted
+++ resolved
@@ -19,281 +19,37 @@
 - [Storybook](./docs/readme/storybook.md)
 - [Miscellaneous](./docs/readme/miscellaneous.md)
 
-<<<<<<< HEAD
 ## Getting started
 
 ### Environment setup
-=======
-### Environment Setup
->>>>>>> 124caa57
 
 Before running the app, make sure your development environment has all the required tools.
 
-<<<<<<< HEAD
 [Setup your development environment](./docs/readme/environment.md)
 
 ### Building the app
 
 **Clone the project**
-=======
-- Install [sentry-cli](https://github.com/getsentry/sentry-cli) tools: `brew install getsentry/tools/sentry-cli`
-
-  - Auto upload for source maps and debug files is disabled by default. To enable it, set the `SENTRY_DISABLE_AUTO_UPLOAD` environment variable to `false`.
-
-- Install [Node.js](https://nodejs.org) **version 18.18**
-
-  - If you are using [nvm](https://github.com/creationix/nvm#installation) (recommended) running `nvm use` will automatically choose the right node version for you.
-
-- Install [Yarn v1](https://yarnpkg.com/en/docs/install)
-
-  One way to install Yarn v1 is by using brew:
-
-  ```bash
-  brew install yarn@1.22.19
-  ```
-
-  To check you've installed the right version:
-
-  ```bash
-  yarn --version
-  ```
-
-- Install the shared [React Native dependencies](https://reactnative.dev/docs/environment-setup#installing-dependencies) (`React Native CLI`, _not_ `Expo CLI`)
-
-
-- Install [cocoapods](https://guides.cocoapods.org/using/getting-started.html) by running:
-
-  ```bash
-  sudo gem install cocoapods -v 1.12.1
-  ```
-
-- Install [Python](https://www.python.org/downloads/) **version ^3.10**
-  - _Note_: M1 User might need to stay with **version 3.10**
-
-### Device Environment Setup
-
-#### Android
-
-- Install [Java](https://www.java.com/en/download/). To check if Java is already installed, run:
-  ```
-  java -version
-  ```
-- Install the Android SDK, via [Android Studio](https://developer.android.com/studio).
-  - _MetaMask Only:_ To create production builds, you need to install Google Play Licensing Library via the SDK Manager in Android Studio.
-- Install the Android NDK (version `21.4.7075529`), via [Android Studio](https://developer.android.com/studio)'s SDK Manager.
-  - Go to Settings > Appearance & Behavior > System Settings > Android SDK
-    - Shortcut: Selecting `More Actions` > `SDK Manager` from the "Welcome to Android Studio" page will also bring you here.
-  - Select `SDK Tools` tab
-  - Check `Show Package Details` option below the tools list to show available versions
-  - Locate `NDK (Side-by-side)` option in the tools list
-  - Check NDK version `21.4.7075529`
-  - Locate `CMake` option in the tools list
-  - Check CMake version `3.22.1`
-  - Click "Apply" or "OK" to download
-- Linux only:
-  - Ensure that you have the `secret-tool` binary on your machine.
-    - Part of the [libsecret-tools](https://launchpad.net/ubuntu/bionic/+package/libsecret-tools) package on Debian/Ubuntu based distributions.
-- Install the correct emulator
-  - Follow the instructions at:
-    - [React Native Getting Started - Android](https://reactnative.dev/docs/environment-setup#installing-dependencies) _(React Native CLI Quickstart -> [your OS] -> Android)_
-    - FYI: as of today (7/18/23) there is currently an issue when running detox on android 12 and 13 (API 32/33) which prevents the tests from running. The issue is, the tap() action is treated like a tapAndHold() action. See the open issue in wix/detox [here](https://github.com/wix/Detox/issues/3762)
-    - More details can be found [on the Android Developer site](https://developer.android.com/studio/run/emulator)
-  - You should use the following:
-    - **Android OS Version:** Latest, unless told otherwise
-    - **Device:** Google Pixel 5
-- Finally, start the emulator from Android Studio:
-  - Open "Virtual Device Manager"
-  - Launch emulator for "Pixel 5 <relevant API version mentioned in [React Native Getting Started](https://reactnative.dev/docs/environment-setup#installing-dependencies)>"
-
-#### iOS
-
-- Install the iOS dependencies
-  - [React Native Getting Started - iOS](https://reactnative.dev/docs/environment-setup#installing-dependencies) _(React Native CLI Quickstart -> [your OS] -> iOS)_
-- Install the correct simulator
-  - **iOS OS Version:** Latest, unless told otherwise
-  - **Device:** iPhone 13 Pro
-
-### Building Locally
-
-- Clone this repo:
-
->>>>>>> 124caa57
 ```bash
 git clone git@github.com:MetaMask/metamask-mobile.git && \
 cd metamask-mobile
 ```
 
-<<<<<<< HEAD
 **Install dependencies**
 
 ```bash
 yarn setup
-=======
-- _MetaMask Only:_ Rename the `.*.env.example` files (remove the `.example`) in the root of the project and fill in the appropriate values for each key. Get the values from another MetaMask Mobile developer.
-- _Non-MetaMask Only:_ In the project root folder run
-- If you intend to use WalletConnect v2 during your development, you should register to get a projectId from WalletConnect website and set the `WALLET_CONNECT_PROJECT_ID` value accordingly in .js.env file.
-
-```
-  cp .ios.env.example .ios.env && \
-  cp .android.env.example .android.env && \
-  cp .js.env.example .js.env
-```
-
-- _Non-MetaMask Only:_ Create an account and generate your own API key at [Infura](https://infura.io) in order to connect to main and test nets. Fill `MM_INFURA_PROJECT_ID` in `.js.env`. (App will run without it, but will not be able to connect to actual network.)
-- _Non-MetaMask Only:_ Fill `MM_SENTRY_DSN` in `.js.env` if you want the app to emit logs to your own Sentry project.
-- Note: after updating env vars, make sure to run `source .js.env` on the root of the project
-
-- Install the app:
-
-```
-yarn setup # not the usual install command, this will run a lengthy postinstall flow
-```
-
-- Then, in one terminal, run:
-
-```bash
-yarn watch
-```
-
-- You can change the default port (8081) from metro using the WATCHER_PORT environment variable. For example:
-
-```bash
-WATCHER_PORT=8082 yarn watch
-# This value can also be set directly inside .js.env file
-```
-
-#### Android
-
-```bash
-yarn start:android
->>>>>>> 124caa57
 ```
 _Not the usual install command, this will run scripts and a lengthy postinstall flow_
 
-<<<<<<< HEAD
 **Setup environment variables**
-=======
-#### iOS
-
-```bash
-yarn start:ios
-```
-
-#### Build Troubleshooting
-
-Unfortunately, the build system may fail to pick up local changes, such as installing new NPM packages or `yarn link`ing a dependency.
-If the app is behaving strangely or not picking up your local changes, it may be due to build issues.
-To ensure that you're starting with a clean slate, close all emulators/simulators, stop the `yarn watch` process, and run:
-
-```bash
-yarn clean
-
-# if you're going to `yarn link` any packages,
-# do that here, before the next command
-
-yarn watch:clean
-
-# ...and then, in another terminal
-
-yarn start:ios
-
-# or
-
-yarn start:android
-```
-
-If `yarn link` fails after going through these steps, try directly `yarn add`ing the local files instead.
-
-### Debugging
-
-First, make sure you have the following running:
-
-- `yarn watch`
-- Your Android emulator or iOS simulator
-- `yarn start:android` or `yarn start:ios`
-
-Next, install the [Flipper](https://fbflipper.com/) desktop app (verified working with v0.127.0)
-
-- Once Flipper is installed, configure your system as follows:
-  - Install react-devtools: `npm i -g react-devtools@4.22.1`
-  - Update Android SDK location settings by accessing Flipper's settings via the `Gear Icon` -> `Settings`
-    - Example SDK path: `/Users/<USER_NAME>/Library/Android/sdk`
-
-Finally, check that the debugger is working:
-
-- Open your emulator or simulator alongside the Flipper app
-- Flipper should auto-detect the device and the application to debug
-- You should now be able to access features such as `Logs`
-
-#### Debugging Physical iOS devices
-
-- Debugging physical iOS devices requires `idb` to be installed, which consists of 2 parts
-- Install the two idb parts:
-  1. `brew tap facebook/fb` & `brew install idb-companion`
-  2. `pip3.9 install fb-idb` (This step may require that you install python3 via `python -m pip3 install --upgrade pip`)
-
-#### Debug a website inside the WebView (in-app browser)
-
-Android
-
-- Run the app in debug mode (for example, in a simulator)
-- Open Chrome on your desktop
-- Go to `chrome://inspect/#devices`
-- Look for the device and click inspect
-
-iOS
-
-- Run the app in debug mode (for example, in a simulator)
-- Open Safari on your desktop
-- Go to the menu Develop -> [Your device] -> [Website]
-
-You should see the console for the website that is running inside the WebView
-
-#### Miscellaneous
-
-- [Troubleshooting for React Native](https://facebook.github.io/react-native/docs/troubleshooting#content)
-- [Flipper Documentation](https://fbflipper.com/docs/features/react-native/)
-
-### Running Tests
-
-#### Unit Tests
-
->>>>>>> 124caa57
 ```bash
 cp .ios.env.example .ios.env && \
 cp .android.env.example .android.env && \
 cp .js.env.example .js.env
 ```
 
-<<<<<<< HEAD
 ### Running the app
-=======
-#### E2E Tests
-
-##### Platforms
-
-For both iOS and Android platforms, our chosen E2E test framework is Detox. We also utilize Appium for Android (wdio folder).
-
-##### Test wallet
-
-E2E tests use a wallet able to access testnet and mainnet.
-On Bitrise CI, the wallet is created using the secret recovery phrase from secret env var.
-For local testing, the wallet is created using the secret recovery phrase from the `.e2e.env` file.
-
-##### Detox
-
-All tests live within the e2e/specs folder.
-
-### iOS
-
-Prerequisites for running tests:
-
-- Make sure to install `detox-cli` by referring to the instructions mentioned [here](https://wix.github.io/Detox/docs/introduction/getting-started/#detox-prerequisites).
-- Additionally, install `applesimutils` by following the guidelines provided [here](https://github.com/wix/AppleSimulatorUtils).
-- Before running any tests, it's recommended to refer to the `iOS section` above and check the latest simulator device specified under `Install the correct simulator`.
-- The default device for iOS is the iPhone 13 Pro and Android the Pixel 5. Ensure you have these set up.
-- Make sure that Metro is running. Use this command to launch the metro server:
->>>>>>> 124caa57
 
 **Run Metro bundler**
 ```bash
@@ -301,117 +57,12 @@
 ```
 _Like a local server for the app_
 
-<<<<<<< HEAD
 **Run on a iOS device**
-=======
-You can trigger the tests against a `release` or `debug` build. It recommended that you trigger the tests against a debug build.
-
-To trigger the tests on a debug build run this command:
-
-For iOS
-
-```bash
-yarn test:e2e:ios:debug
-```
-
-and on Android:
-
->>>>>>> 124caa57
 ```bash
 yarn start:ios 
 ```
 
-<<<<<<< HEAD
 **Run on an Android device**
 ```bash
 yarn start:android
-```
-=======
-If you choose to run tests against a release build, you can do so by running this command:
-
-For iOS
-
-```bash
-yarn test:e2e:ios
-```
-
-and on Android:
-
-```bash
-yarn test:e2e:android
-```
-
-If you have already built the application for Detox and want to run a specific test from the test folder, you can use this command:
-
-For iOS
-
-```bash
-yarn test:e2e:ios:debug:single e2e/specs/TEST_NAME.spec.js
-```
-
-and on Android:
-
-```bash
-yarn test:e2e:android:debug:single e2e/specs/TEST_NAME.spec.js
-```
-
-To run tests associated with a certain tag, you can do so using the `--testNamePattern` flag. For example:
-
-```bash
-yarn test:e2e:ios:debug --testNamePattern="Smoke"
-```
-
-```bash
-yarn test:e2e:android:debug --testNamePattern="Smoke"
-```
-
-This runs all tests that are tagged "Smoke"
-
-##### Appium
-
-The appium tests lives within the wdio/feature folder.
-
-By default the tests use an avd named `Android 11 - Pixel 4a API 31`, with API `Level 30` (Android 11). You can modify the emulator and platform version by navigating to `wdio/config/android.config.debug.js` and adjusting the values of `deviceName` to match your emulator's name, and `platformVersion` to match your operating system's version. Make sure to verify that the config file accurately represents your emulator settings before executing any tests.
-
-The sequence in which you should run tests:
-
-create a test build using this command:
-
-```bash
-yarn start:android:qa
-```
-
-Then run tests using this command:
-
-```bash
-yarn test:wdio:android
-```
-
-If you want to run a specific test, you can include the `--spec` flag in the aforementioned command. For example:
-
-```bash
-yarn test:wdio:android --spec ./wdio/features/Onboarding/CreateNewWallet.feature
-```
-
-### Changing dependencies
-
-Whenever you change dependencies (adding, removing, or updating, either in `package.json` or `yarn.lock`), there are various files that must be kept up-to-date.
-
-- `yarn.lock`:
-  - Run `yarn setup` again after your changes to ensure `yarn.lock` has been properly updated.
-- The `allow-scripts` configuration in `package.json`
-  - Run `yarn allow-scripts auto` to update the `allow-scripts` configuration automatically. This config determines whether the package's install/postinstall scripts are allowed to run. Review each new package to determine whether the install script needs to run or not, testing if necessary.
-  - Unfortunately, `yarn allow-scripts auto` will behave inconsistently on different platforms. macOS and Windows users may see extraneous changes relating to optional dependencies.
-
-### Architecture
-
-To get a better understanding of the internal architecture of this app take a look at [this diagram](https://github.com/MetaMask/metamask-mobile/blob/main/architecture.svg).
-
-### Storybook
-
-We have begun documenting our components using Storybook. Please read the [Documentation Guidelines](./storybook/DOCUMENTATION_GUIDELINES.md) to get up and running.
-
-### Other Docs
-
-- [Adding Confirmations](./docs/confirmations.md)
->>>>>>> 124caa57
+```