--- conflicted
+++ resolved
@@ -41,11 +41,8 @@
 ```bash
 yarn setup
 ```
-<<<<<<< HEAD
-=======
 
 _Not the usual install command, this will run scripts and a lengthy postinstall flow_
->>>>>>> 51add2a1
 
 _Not the usual install command, this will run scripts and a lengthy postinstall flow_
 
