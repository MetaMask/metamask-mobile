![MetaMask logo](logo.png?raw=true)

# MetaMask

[![CI](https://github.com/MetaMask/metamask-mobile/actions/workflows/ci.yml/badge.svg?branch=main)](https://github.com/MetaMask/metamask-mobile/actions/workflows/ci.yml) [![CLA](https://github.com/MetaMask/metamask-mobile/actions/workflows/cla.yml/badge.svg?branch=main)](https://github.com/MetaMask/metamask-mobile/actions/workflows/cla.yml)

MetaMask is a mobile wallet that provides easy access to websites that use the [Ethereum](https://ethereum.org/) blockchain.

For up to the minute news, follow our [Twitter](https://twitter.com/metamask) or [Medium](https://medium.com/metamask) pages.

To learn how to develop MetaMask-compatible applications, visit our [Developer Docs](https://docs.metamask.io).

To learn how to contribute to the MetaMask codebase, visit our [Contributor Docs](https://github.com/MetaMask/contributor-docs).

## Documentation

- [Architecture](./docs/readme/architecture.md)
- [Development Environment Setup](./docs/readme/environment.md)
- [Build Troubleshooting](./docs/readme/troubleshooting.md)
- [Testing](./docs/readme/testing.md)
- [Debugging](./docs/readme/debugging.md)
- [Storybook](./docs/readme/storybook.md)
- [Miscellaneous](./docs/readme/miscellaneous.md)

## Getting started

### Environment setup

Before running the app, make sure your development environment has all the required tools. Several of these tools (ie Node and Ruby) may require specific versions in order to successfully build the app.

[Setup your development environment](./docs/readme/environment.md)

### Building the app

**Clone the project**

```bash
git clone git@github.com:MetaMask/metamask-mobile.git && \
cd metamask-mobile
```

**Firebase Messaging Setup**

Before running the app, keep in mind that MetaMask uses FCM (Firebase Cloud Message) to empower communications. Based on this, as an external contributor you would preferably need to provide your own FREE Firebase project config file with a matching client for package name `io.metamask`, and update your `google-services.json` or `GoogleService-Info.plist` file in the `android/app` or `ios/GoogleServices` directory `.env` files (`.ios.env`, `.js.env`, `.android.env`), adding `GOOGLE_SERVICES_B64_ANDROID` or `GOOGLE_SERVICES_B64_IOS` variable depending on the environment you are running the app (ios/android).

<<<<<<< HEAD
The value you should provide to `GOOGLE_SERVICES_B64_ANDROID` or `GOOGLE_SERVICES_B64_IOS` is the base64 encoded version of your Firebase project config file, which can be generated as follows:
=======
ATTENTION: In case you don't provide your own Firebase project config file, you can make use of a mock file at `android/app/google-services-example.json`, following the steps below from the root of the project:
>>>>>>> cce5d5c2

**For Android**
```bash
echo "export GOOGLE_SERVICES_B64=\"$(base64 -w0 -i ./android/app/google-services-example.json)\"" | tee -a .js.env .ios.env .android.env
```
**For iOS**
```bash
base64 -i ./ios/GoogleServices/GoogleService-Info-example.plist
```

<<<<<<< HEAD
Copy the result to your clipboard and paste it in the `GOOGLE_SERVICES_B64_ANDROID` or `GOOGLE_SERVICES_B64_IOS` variable in the `.env` file you are running the app.

> [!CAUTION]
> In case you don't provide your own Firebase project config file, you will face the error `No matching client found for package name 'io.metamask'`.

You can make usage of a mock file at `android/app/google-services-example.json` or `ios/GoogleServices/GoogleService-Info-example.plist`, following the same steps above from the root of the project.
=======
You can make usage of a mock file at `android/app/google-services-example.json`, following the same steps above from the root of the project.
>>>>>>> cce5d5c2

In case of any doubt, please follow the instructions in the link below to get your Firebase project config file.

[Firebase Project Quickstart](https://firebaseopensource.com/projects/firebase/quickstart-js/messaging/readme/#getting_started)

**Install dependencies**

```bash
yarn setup
```

_Not the usual install command, this will run scripts and a lengthy postinstall flow_

### Running the app

**Run Metro bundler**

```bash
yarn watch
```

_Like a local server for the app_

**Run on a iOS device**

```bash
yarn start:ios
```

**Run on an Android device**

```bash
yarn start:android
```<|MERGE_RESOLUTION|>--- conflicted
+++ resolved
@@ -43,11 +43,7 @@
 
 Before running the app, keep in mind that MetaMask uses FCM (Firebase Cloud Message) to empower communications. Based on this, as an external contributor you would preferably need to provide your own FREE Firebase project config file with a matching client for package name `io.metamask`, and update your `google-services.json` or `GoogleService-Info.plist` file in the `android/app` or `ios/GoogleServices` directory `.env` files (`.ios.env`, `.js.env`, `.android.env`), adding `GOOGLE_SERVICES_B64_ANDROID` or `GOOGLE_SERVICES_B64_IOS` variable depending on the environment you are running the app (ios/android).
 
-<<<<<<< HEAD
 The value you should provide to `GOOGLE_SERVICES_B64_ANDROID` or `GOOGLE_SERVICES_B64_IOS` is the base64 encoded version of your Firebase project config file, which can be generated as follows:
-=======
-ATTENTION: In case you don't provide your own Firebase project config file, you can make use of a mock file at `android/app/google-services-example.json`, following the steps below from the root of the project:
->>>>>>> cce5d5c2
 
 **For Android**
 ```bash
@@ -58,16 +54,12 @@
 base64 -i ./ios/GoogleServices/GoogleService-Info-example.plist
 ```
 
-<<<<<<< HEAD
 Copy the result to your clipboard and paste it in the `GOOGLE_SERVICES_B64_ANDROID` or `GOOGLE_SERVICES_B64_IOS` variable in the `.env` file you are running the app.
 
 > [!CAUTION]
 > In case you don't provide your own Firebase project config file, you will face the error `No matching client found for package name 'io.metamask'`.
 
 You can make usage of a mock file at `android/app/google-services-example.json` or `ios/GoogleServices/GoogleService-Info-example.plist`, following the same steps above from the root of the project.
-=======
-You can make usage of a mock file at `android/app/google-services-example.json`, following the same steps above from the root of the project.
->>>>>>> cce5d5c2
 
 In case of any doubt, please follow the instructions in the link below to get your Firebase project config file.
 
