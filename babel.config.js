--- conflicted
+++ resolved
@@ -36,15 +36,16 @@
       test: './app/core/redux/ReduxService.ts',
       plugins: [['@babel/plugin-transform-private-methods', { loose: true }]],
     },
-<<<<<<< HEAD
     // TODO: Remove this once we have a fix for the private methods
     // Do not apply this plugin globally since it breaks FlatList props.getItem
     {
       test: './app/core/NavigationService/NavigationService.ts',
-=======
+      plugins: [['@babel/plugin-transform-private-methods', { loose: true }]],
+    },
+    // TODO: Remove this once we have a fix for the private methods
+    // Do not apply this plugin globally since it breaks FlatList props.getItem
     {
       test: './app/core/Engine/Engine.ts',
->>>>>>> 1ae7b554
       plugins: [['@babel/plugin-transform-private-methods', { loose: true }]],
     },
   ],
