// eslint-disable-next-line import/no-commonjs
module.exports = {
  ignore: [/\/ses\.cjs/],
  presets: ['babel-preset-expo'],
  plugins: [
    'transform-inline-environment-variables',
    'react-native-reanimated/plugin',
  ],
  overrides: [
    {
      test: './node_modules/marked',
      plugins: [['@babel/plugin-transform-private-methods', { loose: true }]],
    },
    {
      test: './node_modules/@metamask/profile-sync-controller',
      plugins: [['@babel/plugin-transform-private-methods', { loose: true }]],
    },
    {
      test: './node_modules/@metamask/notification-services-controller',
      plugins: [['@babel/plugin-transform-private-methods', { loose: true }]],
    },
    {
      test: './node_modules/@metamask/bridge-controller',
      plugins: [['@babel/plugin-transform-private-methods', { loose: true }]],
    },
    {
      test: [
        './node_modules/**/@metamask/rpc-errors/**',
        './node_modules/@metamask/rpc-errors/**',
      ],
      plugins: [['@babel/plugin-transform-classes', { loose: true }]],
    },
    {
      test: './app/lib/snaps',
      plugins: [['babel-plugin-inline-import', { extensions: ['.html'] }]],
    },
    // TODO: Remove this once we have a fix for the private methods
    // Do not apply this plugin globally since it breaks FlatList props.getItem
    {
      test: './app/core/redux/ReduxService.ts',
      plugins: [['@babel/plugin-transform-private-methods', { loose: true }]],
    },
    {
      test: './app/core/Engine/Engine.ts',
      plugins: [['@babel/plugin-transform-private-methods', { loose: true }]],
    },
<<<<<<< HEAD
=======
    {
      test: './app/core/NavigationService/NavigationService.ts',
      plugins: [['@babel/plugin-transform-private-methods', { loose: true }]],
    },
>>>>>>> 29f19cb2
  ],
  env: {
    production: {
      plugins: ['transform-remove-console'],
    },
  },
  comments: false,
  compact: true,
};<|MERGE_RESOLUTION|>--- conflicted
+++ resolved
@@ -44,13 +44,10 @@
       test: './app/core/Engine/Engine.ts',
       plugins: [['@babel/plugin-transform-private-methods', { loose: true }]],
     },
-<<<<<<< HEAD
-=======
     {
       test: './app/core/NavigationService/NavigationService.ts',
       plugins: [['@babel/plugin-transform-private-methods', { loose: true }]],
     },
->>>>>>> 29f19cb2
   ],
   env: {
     production: {
