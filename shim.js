--- conflicted
+++ resolved
@@ -20,11 +20,7 @@
   global.process = require('process');
 } else {
   const bProcess = require('process');
-<<<<<<< HEAD
-  for (var p in bProcess) {
-=======
   for (const p in bProcess) {
->>>>>>> 161c5a35
     if (!(p in process)) {
       process[p] = bProcess[p];
     }
@@ -39,10 +35,7 @@
 Object.assign(process.env, { NODE_ENV: isDev ? 'development' : 'production' });
 
 if (typeof localStorage !== 'undefined') {
-<<<<<<< HEAD
-=======
   // eslint-disable-next-line no-undef
->>>>>>> 161c5a35
   localStorage.debug = isDev ? '*' : '';
 }
 
