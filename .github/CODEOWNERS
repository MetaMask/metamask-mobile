--- conflicted
+++ resolved
@@ -19,13 +19,10 @@
 yarn.lock                                                   @MetaMask/mobile-platform
 ios/Podfile.lock                                            @MetaMask/mobile-platform
 app/components/Views/BrowserTab/BrowserTab.tsx              @MetaMask/mobile-platform
-<<<<<<< HEAD
-=======
 app/components/Nav/NavigationProvider                       @MetaMask/mobile-platform
 app/components/Nav/ControllersGate                          @MetaMask/mobile-platform
 app/components/Views/Root                                   @MetaMask/mobile-platform
 app/core/NavigationService                                  @MetaMask/mobile-platform
->>>>>>> 29f19cb2
 app/core/Engine/messengers/                                 @MetaMask/mobile-platform
 app/core/Engine/utils/                                      @MetaMask/mobile-platform
 app/core/Engine/constants/                                  @MetaMask/mobile-platform
