--- conflicted
+++ resolved
@@ -23,12 +23,7 @@
 app/reducers/sdk   @MetaMask/sdk-devs @MetaMask/mobile-platform
 app/util/walletconnect.js   @MetaMask/sdk-devs @MetaMask/mobile-platform
 # Accounts Team
-<<<<<<< HEAD
-app/core/Encryptor/                  @MetaMask/accounts-engineers
-=======
-
 app/core/Encryptor/                  @MetaMask/accounts-engineers
 
 # Swaps Team
-app/components/UI/Swaps              @MetaMask/swaps-engineers @MetaMask/mobile-platform
->>>>>>> b9b3b585
+app/components/UI/Swaps              @MetaMask/swaps-engineers @MetaMask/mobile-platform