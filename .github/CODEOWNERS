# Lines starting with '#' are comments.
# Each line is a file pattern followed by one or more owners.

*                                    @MetaMask/mobile-devs

# Design System Team
app/component-library/               @MetaMask/design-system-engineers

# Platform Team
.github/CODEOWNERS                                          @MetaMask/mobile-platform
patches/                                                    @MetaMask/mobile-platform
app/core/Engine/Engine.ts                                   @MetaMask/mobile-platform
app/core/Engine/Engine.test.ts                              @MetaMask/mobile-platform
app/core/Engine/index.ts                                    @MetaMask/mobile-platform
app/core/Engine/types.ts                                    @MetaMask/mobile-platform
app/core/Engine/controllers/RemoteFeatureFlagController/    @MetaMask/mobile-platform
app/core/Analytics/                                         @MetaMask/mobile-platform
app/util/metrics/                                           @MetaMask/mobile-platform
app/components/hooks/useMetrics/                            @MetaMask/mobile-platform
app/selectors/featureFlagController/*                       @MetaMask/mobile-platform
app/selectors/featureFlagController/minimumAppVersion/      @MetaMask/mobile-platform
app/store/migrations/                                       @MetaMask/mobile-platform
bitrise.yml                                                 @MetaMask/mobile-platform
yarn.lock                                                   @MetaMask/mobile-platform
ios/Podfile.lock                                            @MetaMask/mobile-platform
<<<<<<< HEAD
app/components/Nav/NavigationProvider                       @MetaMask/mobile-platform
app/components/Views/Root                                   @MetaMask/mobile-platform
=======
app/components/Views/BrowserTab/BrowserTab.tsx              @MetaMask/mobile-platform
>>>>>>> 0a301886

# Ramps Team
app/components/UI/Ramp/              @MetaMask/ramp
app/reducers/fiatOrders/             @MetaMask/ramp

# Confirmation Team
app/components/Views/confirmations   @MetaMask/confirmations
ppom                                 @MetaMask/confirmations

# All below files are maintained by the SDK team because they contain SDK related code, WalletConnect integrations, or critical SDK flows.
app/actions/sdk   @MetaMask/sdk-devs
app/components/Approvals/WalletConnectApproval   @MetaMask/sdk-devs
app/components/Views/SDK   @MetaMask/sdk-devs
app/components/Views/WalletConnectSessions   @MetaMask/sdk-devs
app/core/BackgroundBridge/WalletConnectPort.ts   @MetaMask/sdk-devs
app/core/DeeplinkManager   @MetaMask/sdk-devs
app/core/RPCMethods/RPCMethodMiddleware.ts   @MetaMask/sdk-devs
app/core/SDKConnect   @MetaMask/sdk-devs
app/core/WalletConnect   @MetaMask/sdk-devs
app/reducers/sdk   @MetaMask/sdk-devs
app/util/walletconnect.js   @MetaMask/sdk-devs

# Accounts Team
app/core/Encryptor/   @MetaMask/accounts-engineers
app/core/Engine/controllers/AccountsController   @MetaMask/accounts-engineers

# Swaps Team
app/components/UI/Swaps              @MetaMask/swaps-engineers

# Notifications Team
app/components/Views/Notifications @MetaMask/notifications
app/components/Views/Settings/NotificationsSettings @MetaMask/notifications
**/Notifications/** @MetaMask/notifications
**/Notification/** @MetaMask/notifications
**/notifications/** @MetaMask/notifications
**/notification/** @MetaMask/notifications

# Identity Team
app/actions/identity @MetaMask/identity
app/util/identity @MetaMask/identity
app/components/UI/ProfileSyncing @MetaMask/identity
e2e/specs/identity @MetaMask/identity

# LavaMoat Team
ses.cjs                              @MetaMask/supply-chain
patches/react-native+0.*.patch       @MetaMask/supply-chain

# Portfolio Team
app/components/hooks/useTokenSearchDiscovery @MetaMask/portfolio
app/core/Engine/controllers/TokenSearchDiscoveryController @MetaMask/portfolio

# Snaps Team
**/snaps/**                          @MetaMask/snaps-devs
**/Snaps/**                          @MetaMask/snaps-devs

# Wallet API Platform Team
 app/core/RPCMethods/                @MetaMask/wallet-api-platform-engineers

# Staking Team
app/components/UI/Stake              @MetaMask/metamask-staking

# Assets Team
app/components/hooks/useIsOriginalNativeTokenSymbol @MetaMask/metamask-assets
app/components/hooks/useTokenBalancesController @MetaMask/metamask-assets
app/components/hooks/useTokenBalance.tsx @MetaMask/metamask-assets
app/components/hooks/useSafeChains.ts @MetaMask/metamask-assets
app/components/UI/AssetOverview @MetaMask/metamask-assets
app/components/UI/Collectibles @MetaMask/metamask-assets
app/components/UI/CollectibleContractElement @MetaMask/metamask-assets
app/components/UI/CollectivelContractInformation @MetaMask/metamask-assets
app/components/UI/CollectibleContractOverview @MetaMask/metamask-assets
app/components/UI/CollectibleContracts @MetaMask/metamask-assets
app/components/UI/CollectibleDetectionModal @MetaMask/metamask-assets
app/components/UI/CollectibleMedia @MetaMask/metamask-assets
app/components/UI/CollectibleModal @MetaMask/metamask-assets
app/components/UI/CollectibleOverview @MetaMask/metamask-assets
app/components/UI/ConfirmAddAsset @MetaMask/metamask-assets
app/components/UI/Tokens @MetaMask/metamask-assets
app/components/Views/AddAsset @MetaMask/metamask-assets
app/components/Views/Asset @MetaMask/metamask-assets
app/components/Views/AssetDetails @MetaMask/metamask-assets
app/components/Views/AssetHideConfirmation @MetaMask/metamask-assets
app/components/Views/AssetOptions @MetaMask/metamask-assets
app/components/Views/Collectible @MetaMask/metamask-assets
app/components/Views/CollectibleView @MetaMask/metamask-assets
app/components/Views/DetectedTokens @MetaMask/metamask-assets
app/components/Views/NFTAutoDetectionModal @MetaMask/metamask-assets
app/components/Views/NftDetails @MetaMask/metamask-assets
app/reducers/collectibles @MetaMask/metamask-assets

# UX Team
app/components/Views/AccountActions @MetaMask/wallet-ux
app/components/Views/AccountSelector @MetaMask/wallet-ux
app/components/Views/AddressQRCode @MetaMask/wallet-ux
app/components/Views/EditAccountName @MetaMask/wallet-ux
app/components/Views/LockScreen @MetaMask/wallet-ux
app/components/Views/Login @MetaMask/wallet-ux
app/components/Views/NetworkConnect @MetaMask/wallet-ux
app/components/Views/NetworkSelector @MetaMask/wallet-ux
app/components/Views/Onboarding @MetaMask/wallet-ux
app/components/Views/OnboardingCarousel @MetaMask/wallet-ux
app/components/Views/OnboardingSuccess @MetaMask/wallet-ux
app/components/Views/QRAccountDisplay @MetaMask/wallet-ux
app/components/Views/QRScanner @MetaMask/wallet-ux
app/components/Views/Settings @MetaMask/wallet-ux
app/components/Views/TermsAndConditions @MetaMask/wallet-ux
app/reducers/experimentalSettings @MetaMask/wallet-ux
app/reducers/modals @MetaMask/wallet-ux
app/reducers/navigation @MetaMask/wallet-ux
app/reducers/onboarding @MetaMask/wallet-ux
app/reducers/privacy @MetaMask/wallet-ux
app/reducers/settings @MetaMask/wallet-ux<|MERGE_RESOLUTION|>--- conflicted
+++ resolved
@@ -23,12 +23,9 @@
 bitrise.yml                                                 @MetaMask/mobile-platform
 yarn.lock                                                   @MetaMask/mobile-platform
 ios/Podfile.lock                                            @MetaMask/mobile-platform
-<<<<<<< HEAD
 app/components/Nav/NavigationProvider                       @MetaMask/mobile-platform
 app/components/Views/Root                                   @MetaMask/mobile-platform
-=======
 app/components/Views/BrowserTab/BrowserTab.tsx              @MetaMask/mobile-platform
->>>>>>> 0a301886
 
 # Ramps Team
 app/components/UI/Ramp/              @MetaMask/ramp
