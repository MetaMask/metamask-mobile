--- conflicted
+++ resolved
@@ -30,7 +30,6 @@
 # Swaps Team
 app/components/UI/Swaps              @MetaMask/swaps-engineers @MetaMask/mobile-platform
 
-<<<<<<< HEAD
 # Notifications Team
 app/components/Views/Notifications @MetaMask/notifications @MetaMask/mobile-platform
 app/components/Views/Settings/NotificationsSettings @MetaMask/notifications @MetaMask/mobile-platform
@@ -44,8 +43,7 @@
 app/core/Engine.test.js @MetaMask/notifications @MetaMask/mobile-platform
 app/components/Nav @MetaMask/notifications @MetaMask/mobile-platform
 app/store @MetaMask/notifications @MetaMask/mobile-platform
-=======
+
 # LavaMoat Team
 ses.cjs                              @MetaMask/supply-chain
 patches/react-native+0.*.patch       @MetaMask/supply-chain
->>>>>>> 451dc4d6
