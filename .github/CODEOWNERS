--- conflicted
+++ resolved
@@ -10,7 +10,6 @@
 app/components/Views/confirmations   @MetaMask/confirmations-ux @MetaMask/mobile-platform
 ppom                                 @MetaMask/confirmations-ux @MetaMask/mobile-platform
 
-<<<<<<< HEAD
 # All below files are maintained by the SDK team because they contain SDK related code, WalletConnect integrations, or critical SDK flows.
 app/actions/sdk   @MetaMask/sdk-devs @MetaMask/mobile-platform
 app/components/Approvals/WalletConnectApproval   @MetaMask/sdk-devs @MetaMask/mobile-platform
@@ -23,8 +22,5 @@
 app/core/WalletConnect   @MetaMask/sdk-devs @MetaMask/mobile-platform
 app/reducers/sdk   @MetaMask/sdk-devs @MetaMask/mobile-platform
 app/util/walletconnect.js   @MetaMask/sdk-devs @MetaMask/mobile-platform
-=======
 # Accounts Team
-
-app/core/Encryptor/                  @MetaMask/accounts-engineers
->>>>>>> 3b1fc28c
+app/core/Encryptor/                  @MetaMask/accounts-engineers