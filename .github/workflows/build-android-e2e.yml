--- conflicted
+++ resolved
@@ -76,9 +76,6 @@
             echo "🚀 Setting up project..."
             yarn setup:github-ci --no-build-ios
 
-<<<<<<< HEAD
-      - name: Build Android ${{ inputs.build_type }} APKs
-=======
       # Generate fingerprint AFTER setup but BEFORE any build modifications
       - name: Generate current fingerprint
         id: generate-fingerprint
@@ -102,7 +99,6 @@
 
       - name: Build Android E2E APKs
         if: ${{ steps.cache-restore.outputs.cache-hit != 'true' }}
->>>>>>> 9a15b0c2
         run: |
           echo "🏗 Building Android E2E APKs..."
           export NODE_OPTIONS="--max-old-space-size=8192"
