--- conflicted
+++ resolved
@@ -131,11 +131,7 @@
         run: |
           echo "🏗 Building Android E2E APKs..."
           export NODE_OPTIONS="--max-old-space-size=8192"
-<<<<<<< HEAD
-          # cp android/gradle.properties.github android/gradle.properties - Build for all apps to stabilize e2e
-=======
           cp android/gradle.properties.github android/gradle.properties
->>>>>>> d395d105
           yarn build:android:${{ inputs.build_type }}:e2e
         shell: bash
         env:
