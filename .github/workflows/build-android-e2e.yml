--- conflicted
+++ resolved
@@ -60,19 +60,11 @@
             echo "🚀 Setting up project..."
             yarn setup:github-ci --no-build-ios
 
-<<<<<<< HEAD
-      # Generate fingerprint AFTER setup but BEFORE any build modifications (the fingerprint now is fake we do not want the cached apk)
-      - name: Generate current fingerprint
-        id: generate-fingerprint
-        run: |
-          FINGERPRINT="60951c57f7d44284529cf40308b84becbf3c9877"
-=======
       # Generate fingerprint AFTER setup but BEFORE any build modifications
       - name: Generate current fingerprint
         id: generate-fingerprint
         run: |
           FINGERPRINT=$(yarn fingerprint:generate)
->>>>>>> 0fcbf88c
           echo "fingerprint=$FINGERPRINT" >> "$GITHUB_OUTPUT"
           echo "Current fingerprint: ${FINGERPRINT}"
 
