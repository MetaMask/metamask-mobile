--- conflicted
+++ resolved
@@ -32,11 +32,7 @@
 jobs:
   build-android-apks:
     name: Build Android E2E APKs
-<<<<<<< HEAD
-    runs-on: ghcr.io/cirruslabs/ubuntu-runner-amd64:24.04-xl # Bumped from xl from lg to prevent Daemon disappearance issue (Daemon OOM issue in CI)
-=======
     runs-on: ghcr.io/cirruslabs/ubuntu-runner-amd64:24.04-xl # Bumped from lg to xl to prevent Daemon disappearance issue (Daemon OOM issue in CI)
->>>>>>> 13b410ee
     timeout-minutes: 40
     env:
       GRADLE_USER_HOME: /home/admin/_work/.gradle
