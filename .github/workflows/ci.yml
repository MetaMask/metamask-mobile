--- conflicted
+++ resolved
@@ -272,10 +272,20 @@
             echo "No changes detected"
           fi
 
-<<<<<<< HEAD
-      - name: Get SonarCloud Quality Gate Status
+          # Revert git update-index --no-assume-unchanged for each entry
+          echo "Reverting assume unchanged for the following paths:"
+          for path in "${EXCLUDES[@]}"; do
+            echo "$path"
+            git update-index --no-assume-unchanged "$path"
+          done
+  sonar-cloud-quality-gate-status:
+    runs-on: ubuntu-latest
+    steps:
+      - name: Checkout code
+        uses: actions/checkout@v2
+
+      - name: SonarCloud Quality Gate Status
         id: sonar-status
-        if: github.event_name == 'pull_request_target' || contains(github.event.comment.html_url, '/pull/')
         run: |
           sleep 30
 
@@ -303,15 +313,6 @@
             echo "Could not determine Quality Gate status."
             exit 1
           fi
-
-=======
-          # Revert git update-index --no-assume-unchanged for each entry
-          echo "Reverting assume unchanged for the following paths:"
-          for path in "${EXCLUDES[@]}"; do
-            echo "$path"
-            git update-index --no-assume-unchanged "$path"
-          done
->>>>>>> 46c4c435
   check-workflows:
     name: Check workflows
     runs-on: ubuntu-latest
