name: ci
on:
  push:
    branches: [main]
  pull_request:
  merge_group:
    types: [checks_requested]
  schedule:
    # Run the full suite "overnight," once every hour from 2:00am UTC until 6:00am UTC.
    # This helps to identy the flaky and failed tests on main branch
    - cron: '0 2-6 * * *'

concurrency:
  group: ${{ github.workflow }}-${{ github.ref == 'refs/heads/main' && github.sha || github.ref }}
  cancel-in-progress: ${{ !(contains(github.ref, 'refs/heads/main') || contains(github.ref, 'refs/heads/stable')) }}

jobs:
  check-diff:
    runs-on: macos-latest
    steps:
      - uses: actions/checkout@v3
      - uses: actions/setup-node@v3
        with:
          node-version-file: '.nvmrc'
          cache: yarn
      - uses: ruby/setup-ruby@44511735964dcb71245e7e55f72539531f7bc0eb #v1
        with:
          ruby-version: '3.1.6'
        env:
          BUNDLE_GEMFILE: ios/Gemfile
      - name: Install Yarn dependencies with retry
        uses: nick-fields/retry@ce71cc2ab81d554ebbe88c79ab5975992d79ba08 #v3.0.2
        with:
          timeout_minutes: 10
          max_attempts: 3
          retry_wait_seconds: 30
          command: yarn install --immutable
      - name: Clean state and following up dependencies installation
        run: yarn setup:github-ci
      - name: Require clean working directory
        shell: bash
        run: |
          if ! git diff --exit-code; then
            echo "Working tree dirty at end of job"
            exit 1
          else
            echo "No changes detected"
          fi
  dedupe:
    runs-on: ubuntu-latest
    steps:
      - uses: actions/checkout@v3
      - uses: actions/setup-node@v3
        with:
          node-version-file: '.nvmrc'
          cache: yarn
      - name: Install Yarn dependencies with retry
        uses: nick-fields/retry@ce71cc2ab81d554ebbe88c79ab5975992d79ba08 #v3.0.2
        with:
          timeout_minutes: 10
          max_attempts: 3
          retry_wait_seconds: 30
          command: yarn install --immutable
      - name: Clean state and following up dependencies installation
        run: yarn setup:github-ci --node
      - name: Deduplicate dependencies with retry
        uses: nick-fields/retry@ce71cc2ab81d554ebbe88c79ab5975992d79ba08 #v3.0.2
        with:
          timeout_minutes: 10
          max_attempts: 3
          retry_wait_seconds: 30
          command: yarn deduplicate
      - name: Print error if duplicates found
        shell: bash
        run: |
          if ! git diff --exit-code; then
            echo "Duplicate dependencies detected; run 'yarn deduplicate' to remove them"
            exit 1
          fi
  git-safe-dependencies:
    runs-on: ubuntu-latest
    steps:
      - uses: actions/checkout@v3
      - uses: actions/setup-node@v3
        with:
          node-version-file: '.nvmrc'
          cache: yarn
      - name: Install Yarn dependencies with retry
        uses: nick-fields/retry@ce71cc2ab81d554ebbe88c79ab5975992d79ba08 #v3.0.2
        with:
          timeout_minutes: 10
          max_attempts: 3
          retry_wait_seconds: 30
          command: yarn install --immutable
      - name: Clean state and following up dependencies installation
        run: yarn setup:github-ci --node
      - name: Run @lavamoat/git-safe-dependencies with retry
        uses: nick-fields/retry@ce71cc2ab81d554ebbe88c79ab5975992d79ba08 #v3.0.2
        with:
          timeout_minutes: 10
          max_attempts: 3
          retry_wait_seconds: 30
          command: yarn git-safe-dependencies
  scripts:
    runs-on: ubuntu-latest
    strategy:
      matrix:
        scripts:
          - lint
          - lint:tsc
          - format:check
          - audit:ci
          - test:depcheck
          - test:tgz-check
    steps:
      - uses: actions/checkout@v3
        with:
          fetch-depth: 2
      - uses: actions/setup-node@v3
        with:
          node-version-file: '.nvmrc'
          cache: yarn
      - name: Install Yarn dependencies with retry
        uses: nick-fields/retry@ce71cc2ab81d554ebbe88c79ab5975992d79ba08 #v3.0.2
        with:
          timeout_minutes: 10
          max_attempts: 3
          retry_wait_seconds: 30
          command: yarn install --immutable
      - name: Clean state and following up dependencies installation
        run: yarn setup:github-ci --node
      - run: yarn ${{ matrix['scripts'] }}
      - name: Require clean working directory
        shell: bash
        run: |
          if ! git diff --exit-code; then
            echo "Working tree dirty at end of job"
            exit 1
          else
            echo "No changes detected"
          fi
  unit-tests:
    runs-on: ubuntu-latest
    strategy:
      matrix:
        shard: [1, 2, 3, 4, 5, 6, 7, 8, 9, 10]
    steps:
      - uses: actions/checkout@v3
      - uses: actions/setup-node@v3
        with:
          node-version-file: '.nvmrc'
          cache: yarn
      - name: Install Yarn dependencies with retry
        uses: nick-fields/retry@ce71cc2ab81d554ebbe88c79ab5975992d79ba08 #v3.0.2
        with:
          timeout_minutes: 10
          max_attempts: 3
          retry_wait_seconds: 30
          command: yarn install --immutable
      - name: Clean state and following up dependencies installation
        run: yarn setup:github-ci --node
      # The "10" in this command is the total number of shards. It must be kept
      # in sync with the length of matrix.shard
      - run: yarn test:unit --shard=${{ matrix.shard }}/10 --forceExit --silent --coverageReporters=json
        env:
          NODE_OPTIONS: --max_old_space_size=20480
      - name: Rename coverage report to include shard number
        shell: bash
        run: |
          mv ./tests/coverage/coverage-final.json ./tests/coverage/coverage-${{ matrix.shard }}.json
      - uses: actions/upload-artifact@v4
        with:
          name: coverage-${{ matrix.shard }}
          path: ./tests/coverage/coverage-${{ matrix.shard }}.json
          if-no-files-found: error
      - name: Require clean working directory
        shell: bash
        run: |
          if ! git diff --exit-code; then
            echo "Working tree dirty at end of job"
            exit 1
          else
            echo "No changes detected"
          fi
  merge-unit-tests:
    runs-on: ubuntu-latest
    needs: unit-tests
    if: always()
    steps:
      - uses: actions/checkout@v3
      - uses: actions/setup-node@v3
        with:
          node-version-file: '.nvmrc'
          cache: yarn
      - name: Install Yarn dependencies with retry
        uses: nick-fields/retry@ce71cc2ab81d554ebbe88c79ab5975992d79ba08 #v3.0.2
        with:
          timeout_minutes: 10
          max_attempts: 3
          retry_wait_seconds: 30
          command: yarn install --immutable
      - name: Clean state and following up dependencies installation
        run: yarn setup:github-ci --node
      - uses: actions/download-artifact@v4
        with:
          path: tests/coverage/
      - name: Gather partial coverage reports into one directory
        shell: bash
        run: |
          mv ./tests/coverage/coverage-*/* ./tests/coverage
      - run: yarn test:merge-coverage
      - run: yarn test:validate-coverage
      - uses: actions/upload-artifact@v4
        with:
          name: coverage
          path: ./tests/merged-coverage/lcov.info
          if-no-files-found: error
      - name: Require clean working directory
        shell: bash
        run: |
          if ! git diff --exit-code; then
            echo "Working tree dirty at end of job"
            exit 1
          else
            echo "No changes detected"
          fi
  needs_e2e_build:
    uses: ./.github/workflows/needs-e2e-build.yml
  component-view-test:
    runs-on: ubuntu-latest
    steps:
      - uses: actions/checkout@v3
      - uses: actions/setup-node@v3
        with:
          node-version-file: '.nvmrc'
          cache: yarn
      - name: Install Yarn dependencies with retry
        uses: nick-fields/retry@ce71cc2ab81d554ebbe88c79ab5975992d79ba08 #v3.0.2
        with:
          timeout_minutes: 10
          max_attempts: 3
          retry_wait_seconds: 30
          command: yarn install --immutable
      - name: Clean state and following up dependencies installation
        run: yarn setup:github-ci --node
      - run: yarn test:view --coverage=false --forceExit --silent
        env:
          NODE_OPTIONS: --max_old_space_size=20480
  smart-e2e-selection:
    name: 'Smart E2E Selection'
    runs-on: ubuntu-latest
    continue-on-error: true
    permissions:
      contents: read
      pull-requests: write
    outputs:
      ai_e2e_test_tags: ${{ steps.e2e-selection.outputs.ai_e2e_test_tags }}
      ai_confidence: ${{ steps.e2e-selection.outputs.ai_confidence }}
    steps:
      - name: Checkout for action definition
        uses: actions/checkout@v4
        with:
          sparse-checkout: |
            .github/actions/smart-e2e-selection
          sparse-checkout-cone-mode: false
          fetch-depth: 1

      - name: Run Smart E2E Selection
        id: e2e-selection
        uses: ./.github/actions/smart-e2e-selection
        with:
          event-name: ${{ github.event_name }}
          claude-api-key: ${{ secrets.E2E_CLAUDE_API_KEY }}
          github-token: ${{ github.token }}
          pr-number: ${{ github.event.pull_request.number }}
          repository: ${{ github.repository }}
          post-comment: 'true'
          base-ref: ${{ github.event.pull_request.base.ref }}

  # Main E2E tests

  build-android-apks:
    name: 'Build Android APKs'
    if: ${{ github.event_name != 'merge_group' && needs.needs_e2e_build.outputs.android_changed == 'true' }}
    permissions:
      contents: read
      id-token: write
    needs: [needs_e2e_build]
    uses: ./.github/workflows/build-android-e2e.yml
    with:
      build_type: 'main'
      metamask_environment: 'e2e'
      keystore_target: 'qa'
    secrets: inherit

  e2e-smoke-tests-android:
    name: 'Android E2E Smoke Tests'
    if: ${{ github.event_name != 'merge_group' && needs.needs_e2e_build.outputs.android_changed == 'true' }}
    permissions:
      contents: read
      id-token: write
    needs: [needs_e2e_build, build-android-apks]
    uses: ./.github/workflows/run-e2e-smoke-tests-android.yml
    with:
      changed_files: ${{ needs.needs_e2e_build.outputs.changed_files }}
    secrets: inherit

  build-ios-apps:
    name: 'Build iOS Apps'
    if: ${{ github.event_name != 'merge_group' && needs.needs_e2e_build.outputs.ios_changed == 'true' }}
    permissions:
      contents: read
      id-token: write
    needs: [needs_e2e_build]
    uses: ./.github/workflows/build-ios-e2e.yml
    secrets: inherit

  ios-tests-ready:
    name: 'iOS Tests Ready'
    runs-on: ubuntu-latest
    if: ${{ github.event_name != 'merge_group' && needs.needs_e2e_build.outputs.ios_changed == 'true' }}
    needs: [needs_e2e_build, build-ios-apps]
    steps:
      - name: iOS build complete
        run: echo "Dummy step to better visualize the Android and iOS E2E tests in Github workflow graph"

  e2e-smoke-tests-ios:
    name: 'iOS E2E Smoke Tests'
    if: ${{ github.event_name != 'merge_group' && needs.needs_e2e_build.outputs.ios_changed == 'true' }}
    permissions:
      contents: read
      id-token: write
    needs: [needs_e2e_build, ios-tests-ready]
    uses: ./.github/workflows/run-e2e-smoke-tests-ios.yml
    with:
      changed_files: ${{ needs.needs_e2e_build.outputs.changed_files }}
    secrets: inherit

  # Flask E2E tests

  e2e-smoke-tests-android-flask:
    name: 'Android Flask E2E Smoke Tests'
    if: ${{ github.event_name != 'merge_group' && needs.needs_e2e_build.outputs.android_changed == 'true' }}
    permissions:
      contents: read
      id-token: write
    needs: [needs_e2e_build, build-android-apks]
    uses: ./.github/workflows/run-e2e-smoke-tests-android-flask.yml
    with:
      changed_files: ${{ needs.needs_e2e_build.outputs.changed_files }}
    secrets: inherit

  js-bundle-size-check:
    runs-on: ubuntu-latest
    steps:
      - uses: actions/checkout@v4
      - uses: actions/setup-node@v4
        with:
          node-version-file: '.nvmrc'
          cache: yarn
      - name: Install Yarn dependencies with retry
        uses: nick-fields/retry@ce71cc2ab81d554ebbe88c79ab5975992d79ba08 #v3.0.2
        with:
          timeout_minutes: 10
          max_attempts: 3
          retry_wait_seconds: 30
          command: yarn install --immutable
      - name: Clean state and following up dependencies installation
        run: yarn setup:github-ci --no-build-android

      - name: Generate iOS bundle
        run: yarn gen-bundle:ios
<<<<<<< HEAD
=======
        env:
          NODE_OPTIONS: --max_old_space_size=12288
>>>>>>> e92ec355

      - name: Check bundle size
        run: ./scripts/js-bundle-stats.sh ios/main.jsbundle 52

      - name: Upload iOS bundle
        uses: actions/upload-artifact@v4
        with:
          name: ios-bundle
          path: ios/main.jsbundle

  ship-js-bundle-size-check:
    runs-on: ubuntu-latest
    needs: [js-bundle-size-check]
    if: ${{ github.ref == 'refs/heads/main' }}
    steps:
      - uses: actions/checkout@v4

      - name: Download iOS bundle
        uses: actions/download-artifact@v4
        with:
          name: ios-bundle
          path: ios/main.jsbundle

      - name: Push bundle size to mobile_bundlesize_stats repo
        run: ./scripts/push-bundle-size.sh
        env:
          GITHUB_ACTOR: metamaskbot
          GITHUB_TOKEN: ${{ secrets.MOBILE_BUNDLESIZE_TOKEN }}

  sonar-cloud:
    runs-on: ubuntu-latest
    needs: merge-unit-tests
    if: always()
    steps:
      - uses: actions/checkout@v3
        with:
          fetch-depth: 0 # SonarCloud needs a full checkout to perform necessary analysis
      - uses: actions/setup-node@v3
        with:
          node-version-file: '.nvmrc'
      - uses: actions/download-artifact@v4
        with:
          name: coverage
          path: coverage/
      - name: Upload coverage reports to Codecov
        if: ${{ always() }}
        continue-on-error: true
        uses: codecov/codecov-action@d9f34f8cd5cb3b3eb79b3e4b5dae3a16df499a70
      - name: SonarCloud Scan
        if: ${{ env.HAVE_SONAR_TOKEN == 'true' && github.event_name == 'pull_request' }}
        continue-on-error: true
        # This is SonarSource/sonarqube-scan-action@v5.3.1
        uses: SonarSource/sonarqube-scan-action@1a6d90ebcb0e6a6b1d87e37ba693fe453195ae25
        env:
          HAVE_SONAR_TOKEN: ${{ secrets.SONAR_TOKEN != '' }}
          SONAR_TOKEN: ${{ secrets.SONAR_TOKEN }}
      - name: Require clean working directory
        shell: bash
        run: |
          if ! git diff --exit-code; then
            echo "Working tree dirty at end of job"
            exit 1
          else
            echo "No changes detected"
          fi

          # Revert git update-index --no-assume-unchanged for each entry
          echo "Reverting assume unchanged for the following paths:"
          for path in "${EXCLUDES[@]}"; do
            echo "$path"
            git update-index --no-assume-unchanged "$path"
          done
  sonar-cloud-quality-gate-status:
    runs-on: ubuntu-latest
    needs: sonar-cloud
    if: always()
    steps:
      - name: Checkout code
        uses: actions/checkout@v3
      - name: SonarCloud Quality Gate Status
        id: sonar-status
        env:
          REPO: ${{ github.repository }}
          ISSUE_NUMBER: ${{ github.event.issue.number || github.event.pull_request.number }}
          GITHUB_TOKEN: ${{ secrets.GITHUB_TOKEN }}
        run: |
          # Skip step if event is not a PR
          if [[ "${{ github.event_name }}" != "pull_request" ]]; then
            echo "This job only runs for pull requests."
            exit 0
          fi

          # Bypass step if skip-sonar-cloud label is found
          LABEL=$(curl -s -H "Authorization: token $GITHUB_TOKEN" \
          "https://api.github.com/repos/$REPO/issues/$ISSUE_NUMBER/labels" | \
          jq -r '.[] | select(.name=="skip-sonar-cloud") | .name')

          if [[ "$LABEL" == "skip-sonar-cloud" ]]; then
            echo "skip-sonar-cloud label found. Skipping SonarCloud Quality Gate check."
          else
            sleep 30

            PROJECT_KEY="metamask-mobile"
            PR_NUMBER="${{ github.event.pull_request.number }}"
            SONAR_TOKEN="${{ secrets.SONAR_TOKEN }}"

            if [ -z "$PR_NUMBER" ]; then
              echo "No pull request number found. Failing the check."
              exit 1
            fi

            RESPONSE=$(curl -s -u "$SONAR_TOKEN:" \
              "https://sonarcloud.io/api/qualitygates/project_status?projectKey=$PROJECT_KEY&pullRequest=$PR_NUMBER")
            echo "SonarCloud API Response: $RESPONSE"

            STATUS=$(echo "$RESPONSE" | jq -r '.projectStatus.status')

            if [[ "$STATUS" == "ERROR" ]]; then
              echo "Quality Gate failed."
              exit 1
            elif [[ "$STATUS" == "OK" ]]; then
              echo "Quality Gate passed."
            else
              echo "Could not determine Quality Gate status."
              exit 1
            fi
          fi
  check-workflows:
    name: Check workflows
    runs-on: ubuntu-latest
    steps:
      - uses: actions/checkout@v4
      - name: Download actionlint
        id: download-actionlint
        run: bash <(curl https://raw.githubusercontent.com/rhysd/actionlint/62dc61a45fc95efe8c800af7a557ab0b9165d63b/scripts/download-actionlint.bash) 1.7.1
        shell: bash
      - name: Check workflow files
        run: ${{ steps.download-actionlint.outputs.executable }} -color -config-file .github/actionlint.yaml
        shell: bash
  all-jobs-pass:
    name: All jobs pass
    runs-on: ubuntu-latest
    needs:
      [
        check-diff,
        dedupe,
        scripts,
        unit-tests,
        check-workflows,
        js-bundle-size-check,
        sonar-cloud-quality-gate-status,
      ]
    outputs:
      ALL_JOBS_PASSED: ${{ steps.jobs-passed-status.outputs.ALL_JOBS_PASSED }}
    steps:
      - name: Set jobs passed status
        id: jobs-passed-status
        run: echo "ALL_JOBS_PASSED=true" >> "$GITHUB_OUTPUT"
  check-all-jobs-pass:
    name: Check all jobs pass
    if: ${{ always() }}
    runs-on: ubuntu-latest
    needs:
      - all-jobs-pass
      - needs_e2e_build
      - e2e-smoke-tests-android
      - e2e-smoke-tests-ios
      - e2e-smoke-tests-android-flask
    steps:
      - run: |
          # Check if all non-E2E jobs passed
          if [[ "${{ needs.all-jobs-pass.outputs.ALL_JOBS_PASSED }}" != "true" ]]; then
            echo "Non-E2E jobs failed"
            exit 1
          fi

          # Check E2E jobs only if they should have run
          if [[ "${{ needs.needs_e2e_build.outputs.builds }}" == "true" ]]; then
            # Accept both 'success' and 'skipped' as valid results
            # 'skipped' occurs during merge_group events or when jobs are intentionally skipped
            # Only fail on 'failure' or 'cancelled'
            ANDROID_RESULT="${{ needs.e2e-smoke-tests-android.result }}"
            if [[ "$ANDROID_RESULT" == "failure" ]] || [[ "$ANDROID_RESULT" == "cancelled" ]]; then
              echo "Android E2E tests failed (result: $ANDROID_RESULT)"
              exit 1
            fi

            IOS_RESULT="${{ needs.e2e-smoke-tests-ios.result }}"
            if [[ "$IOS_RESULT" == "failure" ]] || [[ "$IOS_RESULT" == "cancelled" ]]; then
              echo "iOS E2E tests failed (result: $IOS_RESULT)"
              exit 1
            fi

            FLASK_RESULT="${{ needs.e2e-smoke-tests-android-flask.result }}"
            if [[ "$FLASK_RESULT" == "failure" ]] || [[ "$FLASK_RESULT" == "cancelled" ]]; then
              echo "Android Flask E2E tests failed (result: $FLASK_RESULT)"
              exit 1
            fi
          fi

          echo "All required jobs passed"

  log-merge-group-failure:
    name: Log merge group failure
    # Only run this job if the merge group event fails, skip on forks
    if: ${{ github.event_name == 'merge_group' && failure() && !github.event.repository.fork }}
    needs:
      - check-all-jobs-pass
    uses: metamask/github-tools/.github/workflows/log-merge-group-failure.yml@6bbad335a01fce1a9ec1eabd9515542c225d46c0
    secrets:
      GOOGLE_APPLICATION_CREDENTIALS: ${{ secrets.GOOGLE_APPLICATION_CREDENTIALS }}
      GOOGLE_SERVICE_ACCOUNT: ${{ secrets.GOOGLE_SERVICE_ACCOUNT }}
      SPREADSHEET_ID: ${{ secrets.GOOGLE_MERGE_QUEUE_SPREADSHEET_ID }}
      SHEET_NAME: ${{ secrets.GOOGLE_MERGE_QUEUE_SHEET_NAME }}<|MERGE_RESOLUTION|>--- conflicted
+++ resolved
@@ -370,11 +370,8 @@
 
       - name: Generate iOS bundle
         run: yarn gen-bundle:ios
-<<<<<<< HEAD
-=======
         env:
           NODE_OPTIONS: --max_old_space_size=12288
->>>>>>> e92ec355
 
       - name: Check bundle size
         run: ./scripts/js-bundle-stats.sh ios/main.jsbundle 52
