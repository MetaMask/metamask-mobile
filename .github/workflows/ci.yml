name: ci
on:
  push:
    branches: [main]
  pull_request:
  merge_group:
    types: [checks_requested]
  schedule:
    # Run the full suite "overnight," once every hour from 2:00am UTC until 6:00am UTC.
    # This helps to identy the flaky and failed tests on main branch
    - cron: '0 2-6 * * *'

concurrency:
  group: ${{ github.workflow }}-${{ github.ref }}
  cancel-in-progress: ${{ !(contains(github.ref, 'refs/heads/main') || contains(github.ref, 'refs/heads/stable')) }}

jobs:
  check-diff:
    runs-on: macos-latest
    steps:
      - uses: actions/checkout@v3
      - uses: actions/setup-node@v3
        with:
          node-version-file: '.nvmrc'
          cache: yarn
      - uses: ruby/setup-ruby@44511735964dcb71245e7e55f72539531f7bc0eb #v1
        with:
          ruby-version: '3.1.6'
        env:
          BUNDLE_GEMFILE: ios/Gemfile
      - run: yarn setup
      - name: Require clean working directory
        shell: bash
        run: |
          if ! git diff --exit-code; then
            echo "Working tree dirty at end of job"
            exit 1
          else
            echo "No changes detected"
          fi
  dedupe:
    runs-on: ubuntu-latest
    steps:
      - uses: actions/checkout@v3
      - uses: actions/setup-node@v3
        with:
          node-version-file: '.nvmrc'
          cache: yarn
      - run: yarn setup --node
      - name: Deduplicate dependencies
        run: yarn deduplicate
      - name: Print error if duplicates found
        shell: bash
        run: |
          if ! git diff --exit-code; then
            echo "Duplicate dependencies detected; run 'yarn deduplicate' to remove them"
            exit 1
          fi
  git-safe-dependencies:
    runs-on: ubuntu-latest
    steps:
      - uses: actions/checkout@v3
      - uses: actions/setup-node@v3
        with:
          node-version-file: '.nvmrc'
          cache: yarn
      - run: yarn setup --node
      - name: Run @lavamoat/git-safe-dependencies
        run: yarn git-safe-dependencies
  scripts:
    runs-on: ubuntu-latest
    strategy:
      matrix:
        scripts:
          - lint
          - lint:tsc
          - format:check:changed
          - audit:ci
          - test:depcheck
          - test:tgz-check
    steps:
      - uses: actions/checkout@v3
        with:
          fetch-depth: 2
      - uses: actions/setup-node@v3
        with:
          node-version-file: '.nvmrc'
          cache: yarn
      - run: yarn setup --node
      - run: yarn ${{ matrix['scripts'] }}
      - name: Require clean working directory
        shell: bash
        run: |
          if ! git diff --exit-code; then
            echo "Working tree dirty at end of job"
            exit 1
          else
            echo "No changes detected"
          fi
  unit-tests:
    runs-on: ubuntu-latest
    strategy:
      matrix:
        shard: [1, 2, 3, 4, 5, 6, 7, 8, 9, 10]
    steps:
      - uses: actions/checkout@v3
      - uses: actions/setup-node@v3
        with:
          node-version-file: '.nvmrc'
          cache: yarn
      - run: yarn setup --node
      # The "10" in this command is the total number of shards. It must be kept
      # in sync with the length of matrix.shard
      - run: yarn test:unit --shard=${{ matrix.shard }}/10 --forceExit --silent --coverageReporters=json
        env:
          NODE_OPTIONS: --max_old_space_size=20480
      - name: Rename coverage report to include shard number
        shell: bash
        run: |
          mv ./tests/coverage/coverage-final.json ./tests/coverage/coverage-${{ matrix.shard }}.json
      - uses: actions/upload-artifact@v4
        with:
          name: coverage-${{ matrix.shard }}
          path: ./tests/coverage/coverage-${{ matrix.shard }}.json
          if-no-files-found: error
      - name: Require clean working directory
        shell: bash
        run: |
          if ! git diff --exit-code; then
            echo "Working tree dirty at end of job"
            exit 1
          else
            echo "No changes detected"
          fi
  merge-unit-tests:
    runs-on: ubuntu-latest
    needs: unit-tests
    steps:
      - uses: actions/checkout@v3
      - uses: actions/setup-node@v3
        with:
          node-version-file: '.nvmrc'
          cache: yarn
      - run: yarn setup --node
      - uses: actions/download-artifact@v4
        with:
          path: tests/coverage/
      - name: Gather partial coverage reports into one directory
        shell: bash
        run: |
          mv ./tests/coverage/coverage-*/* ./tests/coverage
      - run: yarn test:merge-coverage
      - run: yarn test:validate-coverage
      - uses: actions/upload-artifact@v4
        with:
          name: coverage
          path: ./tests/merged-coverage/lcov.info
          if-no-files-found: error
      - name: Require clean working directory
        shell: bash
        run: |
          if ! git diff --exit-code; then
            echo "Working tree dirty at end of job"
            exit 1
          else
            echo "No changes detected"
          fi

  needs_e2e_build:
    name: "Check if builds will happen"
    if: ${{ github.event_name != 'merge_group' }}
    uses: ./.github/workflows/needs-e2e-build.yml

  build-android-apks:
    name: "Build Android APKs"
    if: ${{ github.event_name != 'merge_group' && needs.needs_e2e_build.outputs.android_changed == 'true' }}
    permissions:
      contents: read
      id-token: write
    needs: [needs_e2e_build]
    uses: ./.github/workflows/build-android-e2e.yml
    secrets: inherit

  needs-e2e:
    uses: ./.github/workflows/needs-e2e.yml

  e2e-smoke-tests-android:
    name: "Android E2E Smoke Tests"
    if: ${{ github.event_name != 'merge_group' && needs.needs_e2e_build.outputs.android_changed == 'true' }}
    permissions:
      contents: read
      id-token: write
<<<<<<< HEAD
    needs: [needs_e2e_build, build-android-apks]
=======
    needs: [build-android-apks, needs-e2e]
    if: ${{ needs.needs-e2e.outputs.needs-e2e == 'true' }}
>>>>>>> 37930edd
    uses: ./.github/workflows/run-e2e-smoke-tests-android.yml
    secrets: inherit

  js-bundle-size-check:
    runs-on: ubuntu-latest
    steps:
      - uses: actions/checkout@v3
      - uses: actions/setup-node@v3
        with:
          node-version-file: '.nvmrc'
          cache: yarn
      - name: Install dependencies
        run: yarn setup --no-build-android

      - name: Generate iOS bundle
        run: yarn gen-bundle:ios

      - name: Check bundle size
        run: ./scripts/js-bundle-stats.sh ios/main.jsbundle 45

      - name: Upload iOS bundle
        uses: actions/upload-artifact@v4
        with:
          name: ios-bundle
          path: ios/main.jsbundle

  ship-js-bundle-size-check:
    runs-on: ubuntu-latest
    needs: [js-bundle-size-check]
    if: ${{ github.ref == 'refs/heads/main' }}
    steps:
      - uses: actions/checkout@v4

      - name: Download iOS bundle
        uses: actions/download-artifact@v4
        with:
          name: ios-bundle
          path: ios/main.jsbundle

      - name: Push bundle size to mobile_bundlesize_stats repo
        run: ./scripts/push-bundle-size.sh
        env:
          GITHUB_ACTOR: metamaskbot
          GITHUB_TOKEN: ${{ secrets.MOBILE_BUNDLESIZE_TOKEN }}

  sonar-cloud:
    runs-on: ubuntu-latest
    needs: merge-unit-tests
    steps:
      - uses: actions/checkout@v3
        with:
          fetch-depth: 0 # SonarCloud needs a full checkout to perform necessary analysis
      - uses: actions/setup-node@v3
        with:
          node-version-file: '.nvmrc'
      - uses: actions/download-artifact@v4
        with:
          name: coverage
          path: coverage/
      - name: Upload coverage reports to Codecov
        if: ${{ always() }}
        continue-on-error: true
        uses: codecov/codecov-action@d9f34f8cd5cb3b3eb79b3e4b5dae3a16df499a70
      - name: SonarCloud Scan
        if: ${{ env.HAVE_SONAR_TOKEN == 'true' && github.event_name == 'pull_request' }}
        continue-on-error: true
        # This is SonarSource/sonarqube-scan-action@v5.3.1
        uses: SonarSource/sonarqube-scan-action@1a6d90ebcb0e6a6b1d87e37ba693fe453195ae25
        env:
          HAVE_SONAR_TOKEN: ${{ secrets.SONAR_TOKEN != '' }}
          SONAR_TOKEN: ${{ secrets.SONAR_TOKEN }}
      - name: Require clean working directory
        shell: bash
        run: |
          if ! git diff --exit-code; then
            echo "Working tree dirty at end of job"
            exit 1
          else
            echo "No changes detected"
          fi

          # Revert git update-index --no-assume-unchanged for each entry
          echo "Reverting assume unchanged for the following paths:"
          for path in "${EXCLUDES[@]}"; do
            echo "$path"
            git update-index --no-assume-unchanged "$path"
          done
  sonar-cloud-quality-gate-status:
    runs-on: ubuntu-latest
    needs: sonar-cloud
    steps:
      - name: Checkout code
        uses: actions/checkout@v3
      - name: SonarCloud Quality Gate Status
        id: sonar-status
        env:
          REPO: ${{ github.repository }}
          ISSUE_NUMBER: ${{ github.event.issue.number || github.event.pull_request.number }}
          GITHUB_TOKEN: ${{ secrets.GITHUB_TOKEN }}
        run: |
          # Skip step if event is not a PR
          if [[ "${{ github.event_name }}" != "pull_request" ]]; then
            echo "This job only runs for pull requests."
            exit 0
          fi

          # Bypass step if skip-sonar-cloud label is found
          LABEL=$(curl -s -H "Authorization: token $GITHUB_TOKEN" \
          "https://api.github.com/repos/$REPO/issues/$ISSUE_NUMBER/labels" | \
          jq -r '.[] | select(.name=="skip-sonar-cloud") | .name')

          if [[ "$LABEL" == "skip-sonar-cloud" ]]; then
            echo "skip-sonar-cloud label found. Skipping SonarCloud Quality Gate check."
          else
            sleep 30

            PROJECT_KEY="metamask-mobile"
            PR_NUMBER="${{ github.event.pull_request.number }}"
            SONAR_TOKEN="${{ secrets.SONAR_TOKEN }}"

            if [ -z "$PR_NUMBER" ]; then
              echo "No pull request number found. Failing the check."
              exit 1
            fi

            RESPONSE=$(curl -s -u "$SONAR_TOKEN:" \
              "https://sonarcloud.io/api/qualitygates/project_status?projectKey=$PROJECT_KEY&pullRequest=$PR_NUMBER")
            echo "SonarCloud API Response: $RESPONSE"

            STATUS=$(echo "$RESPONSE" | jq -r '.projectStatus.status')

            if [[ "$STATUS" == "ERROR" ]]; then
              echo "Quality Gate failed."
              exit 1
            elif [[ "$STATUS" == "OK" ]]; then
              echo "Quality Gate passed."
            else
              echo "Could not determine Quality Gate status."
              exit 1
            fi
          fi
  check-workflows:
    name: Check workflows
    runs-on: ubuntu-latest
    steps:
      - uses: actions/checkout@v4
      - name: Download actionlint
        id: download-actionlint
        run: bash <(curl https://raw.githubusercontent.com/rhysd/actionlint/62dc61a45fc95efe8c800af7a557ab0b9165d63b/scripts/download-actionlint.bash) 1.7.1
        shell: bash
      - name: Check workflow files
        run: ${{ steps.download-actionlint.outputs.executable }} -color -config-file .github/actionlint.yaml
        shell: bash
  all-jobs-pass-merge-pr:
    name: All jobs pass
    runs-on: ubuntu-latest
    if: ${{ github.event_name != 'merge_group' }}
    needs:
      [
        check-diff,
        dedupe,
        scripts,
        unit-tests,
        check-workflows,
        js-bundle-size-check,
        sonar-cloud-quality-gate-status,
      ]
    outputs:
      ALL_JOBS_PASSED: ${{ steps.jobs-passed-status.outputs.ALL_JOBS_PASSED }}
    steps:
      - name: Set jobs passed status
        id: jobs-passed-status
        run: echo "ALL_JOBS_PASSED=true" >> "$GITHUB_OUTPUT"
  all-jobs-pass:
    name: All jobs pass (merge_group)
    runs-on: ubuntu-latest
    if: ${{ github.event_name == 'merge_group' }}
    needs:
      [
        check-diff,
        dedupe,
        scripts,
        unit-tests,
        check-workflows,
        js-bundle-size-check,
        sonar-cloud-quality-gate-status,
      ]
    outputs:
      ALL_JOBS_PASSED: ${{ steps.jobs-passed-status.outputs.ALL_JOBS_PASSED }}
    steps:
      - name: Set jobs passed status
        id: jobs-passed-status
        run: echo "ALL_JOBS_PASSED=true" >> "$GITHUB_OUTPUT"
  check-all-jobs-pass-merge-pr:
    name: Check all jobs pass
<<<<<<< HEAD
    runs-on: ubuntu-latest
    if: ${{ github.event_name != 'merge_group' && always() }}
    needs: [all-jobs-pass-merge-pr, e2e-smoke-tests-android, needs_e2e_build]
    steps:
      - run: |
          # Check if all non-mobile jobs passed
          if [[ "${{ needs.all-jobs-pass-merge-pr.outputs.ALL_JOBS_PASSED }}" != "true" ]]; then
            echo "Non-mobile jobs failed"
            exit 1
          fi

          # Check E2E tests only if they should have run
          # The 'builds' output indicates whether mobile builds/tests were triggered
          if [[ "${{ needs.needs_e2e_build.outputs.builds }}" == "true" ]]; then
            if [[ "${{ needs.e2e-smoke-tests-android.result }}" == "failure" ]]; then
              echo "Android E2E tests failed"
              exit 1
            fi
=======
    if: ${{ github.event_name != 'merge_group' && always() }}
    runs-on: ubuntu-latest
    needs:
      - all-jobs-pass-merge-pr
      - needs-e2e
      - e2e-smoke-tests-android
    steps:
      - run: |
          # Check if all non-E2E jobs passed
          if [[ "${{ needs.all-jobs-pass-merge-pr.outputs.ALL_JOBS_PASSED }}" != "true" ]]; then
            echo "Non-E2E jobs failed"
            exit 1
          fi

          # Check E2E jobs only if they should have run
          if [[ "${{ needs.needs-e2e.outputs.needs-e2e }}" == "true" ]]; then
            if [[ "${{ needs.e2e-smoke-tests-android.result }}" == "failure" ]]; then
              echo "Android E2E tests failed"
              exit 1
            fi            
>>>>>>> 37930edd
          fi

          echo "All required jobs passed"
  check-all-jobs-pass:
    name: Check all jobs pass (merge_group)
    runs-on: ubuntu-latest
    needs: all-jobs-pass
    if: ${{ github.event_name == 'merge_group' && always() }}
    steps:
      - run: |
          if [[ "${{ needs.all-jobs-pass.outputs.ALL_JOBS_PASSED }}" == "true" ]]; then
            echo "All jobs passed. Unblock PR."
          else
            echo "All jobs passed step skipped. Block PR."
            exit 1
          fi

  log-merge-group-failure:
    name: Log merge group failure
    # Only run this job if the merge group event fails, skip on forks
    if: ${{ github.event_name == 'merge_group' && failure() && !github.event.repository.fork }}
    needs:
      - check-all-jobs-pass
    uses: metamask/github-tools/.github/workflows/log-merge-group-failure.yml@6bbad335a01fce1a9ec1eabd9515542c225d46c0
    secrets:
      GOOGLE_APPLICATION_CREDENTIALS: ${{ secrets.GOOGLE_APPLICATION_CREDENTIALS }}
      GOOGLE_SERVICE_ACCOUNT: ${{ secrets.GOOGLE_SERVICE_ACCOUNT }}
      SPREADSHEET_ID: ${{ secrets.GOOGLE_MERGE_QUEUE_SPREADSHEET_ID }}
      SHEET_NAME: ${{ secrets.GOOGLE_MERGE_QUEUE_SHEET_NAME }}
<|MERGE_RESOLUTION|>--- conflicted
+++ resolved
@@ -167,8 +167,6 @@
           fi
 
   needs_e2e_build:
-    name: "Check if builds will happen"
-    if: ${{ github.event_name != 'merge_group' }}
     uses: ./.github/workflows/needs-e2e-build.yml
 
   build-android-apks:
@@ -182,20 +180,17 @@
     secrets: inherit
 
   needs-e2e:
+    needs: [needs_e2e_build]
     uses: ./.github/workflows/needs-e2e.yml
 
   e2e-smoke-tests-android:
     name: "Android E2E Smoke Tests"
-    if: ${{ github.event_name != 'merge_group' && needs.needs_e2e_build.outputs.android_changed == 'true' }}
+    if: ${{ github.event_name != 'merge_group' && needs.needs_e2e_build.outputs.android_changed == 'true' && needs.needs-e2e.outputs.needs-e2e == 'true' }}
     permissions:
       contents: read
       id-token: write
-<<<<<<< HEAD
-    needs: [needs_e2e_build, build-android-apks]
-=======
     needs: [build-android-apks, needs-e2e]
     if: ${{ needs.needs-e2e.outputs.needs-e2e == 'true' }}
->>>>>>> 37930edd
     uses: ./.github/workflows/run-e2e-smoke-tests-android.yml
     secrets: inherit
 
@@ -391,26 +386,6 @@
         run: echo "ALL_JOBS_PASSED=true" >> "$GITHUB_OUTPUT"
   check-all-jobs-pass-merge-pr:
     name: Check all jobs pass
-<<<<<<< HEAD
-    runs-on: ubuntu-latest
-    if: ${{ github.event_name != 'merge_group' && always() }}
-    needs: [all-jobs-pass-merge-pr, e2e-smoke-tests-android, needs_e2e_build]
-    steps:
-      - run: |
-          # Check if all non-mobile jobs passed
-          if [[ "${{ needs.all-jobs-pass-merge-pr.outputs.ALL_JOBS_PASSED }}" != "true" ]]; then
-            echo "Non-mobile jobs failed"
-            exit 1
-          fi
-
-          # Check E2E tests only if they should have run
-          # The 'builds' output indicates whether mobile builds/tests were triggered
-          if [[ "${{ needs.needs_e2e_build.outputs.builds }}" == "true" ]]; then
-            if [[ "${{ needs.e2e-smoke-tests-android.result }}" == "failure" ]]; then
-              echo "Android E2E tests failed"
-              exit 1
-            fi
-=======
     if: ${{ github.event_name != 'merge_group' && always() }}
     runs-on: ubuntu-latest
     needs:
@@ -430,8 +405,7 @@
             if [[ "${{ needs.e2e-smoke-tests-android.result }}" == "failure" ]]; then
               echo "Android E2E tests failed"
               exit 1
-            fi            
->>>>>>> 37930edd
+            fi
           fi
 
           echo "All required jobs passed"
