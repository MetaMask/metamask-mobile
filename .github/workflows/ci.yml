--- conflicted
+++ resolved
@@ -81,7 +81,6 @@
             echo "Working tree dirty at end of job"
             exit 1
           fi
-<<<<<<< HEAD
   call-sonar-workflow:
     name: Sonar
     runs-on: ubuntu-latest
@@ -102,14 +101,12 @@
             -Dsonar.javascript.lcov.reportPaths=tests/coverage/lcov.info
         env:
           SONAR_TOKEN: ${{ secrets.SONAR_TOKEN }}
-=======
   # Enable when team has access
   # call-sonar-workflow:
   #   needs: tests
   #   uses: ./.github/workflows/sonar.yml
   #   secrets:
   #     SONAR_TOKEN: ${{ secrets.SONAR_TOKEN }}
->>>>>>> dbc1bd63
   check-workflows:
     name: Check workflows
     runs-on: ubuntu-latest
