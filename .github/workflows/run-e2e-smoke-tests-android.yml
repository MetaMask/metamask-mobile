name: Android E2E Smoke Tests

on:
  workflow_call:
    inputs:
      changed_files:
        description: 'Changed files'
        required: false
        type: string
        default: ''

permissions:
  contents: read
  id-token: write

jobs:
  trade-android-smoke:
    strategy:
      matrix:
        split: [1]
      fail-fast: false
    uses: ./.github/workflows/run-e2e-workflow.yml
    with:
      test-suite-name: trade-android-smoke-${{ matrix.split }}
      platform: android
      test_suite_tag: 'SmokeTrade'
      split_number: ${{ matrix.split }}
      total_splits: 1
      changed_files: ${{ inputs.changed_files }}
    secrets: inherit

  # perps-android-smoke:
  #   strategy:
  #     matrix:
  #       split: [1]
  #     fail-fast: false
  #   uses: ./.github/workflows/run-e2e-workflow.yml
  #   with:
  #     test-suite-name: perps-android-smoke-${{ matrix.split }}
  #     platform: android
  #     test_suite_tag: 'SmokePerps'
  #     split_number: ${{ matrix.split }}
  #     total_splits: 1
  #     changed_files: ${{ inputs.changed_files }}
  #   secrets: inherit

  wallet-platform-android-smoke:
    strategy:
      matrix:
        split: [1, 2]
      fail-fast: false
    uses: ./.github/workflows/run-e2e-workflow.yml
    with:
      test-suite-name: wallet-platform-android-smoke-${{ matrix.split }}
      platform: android
      test_suite_tag: 'SmokeWalletPlatform'
      split_number: ${{ matrix.split }}
      total_splits: 2
      changed_files: ${{ inputs.changed_files }}
    secrets: inherit

  identity-android-smoke:
    strategy:
      matrix:
        split: [1, 2]
      fail-fast: false
    uses: ./.github/workflows/run-e2e-workflow.yml
    with:
      test-suite-name: identity-android-smoke-${{ matrix.split }}
      platform: android
      test_suite_tag: 'SmokeIdentity'
      split_number: ${{ matrix.split }}
      total_splits: 2
      changed_files: ${{ inputs.changed_files }}
    secrets: inherit

  accounts-android-smoke:
    strategy:
      matrix:
        split: [1]
      fail-fast: false
    uses: ./.github/workflows/run-e2e-workflow.yml
    with:
      test-suite-name: accounts-android-smoke-${{ matrix.split }}
      platform: android
      test_suite_tag: 'SmokeAccounts'
      split_number: ${{ matrix.split }}
      total_splits: 1
      changed_files: ${{ inputs.changed_files }}
    secrets: inherit

  network-abstraction-android-smoke:
    strategy:
      matrix:
        split: [1, 2]
      fail-fast: false
    uses: ./.github/workflows/run-e2e-workflow.yml
    with:
      test-suite-name: network-abstraction-android-smoke-${{ matrix.split }}
      platform: android
      test_suite_tag: 'SmokeNetworkAbstractions'
      split_number: ${{ matrix.split }}
      total_splits: 2
      changed_files: ${{ inputs.changed_files }}
    secrets: inherit

  network-expansion-android-smoke:
    strategy:
      matrix:
        split: [1, 2]
      fail-fast: false
    uses: ./.github/workflows/run-e2e-workflow.yml
    with:
      test-suite-name: network-expansion-android-smoke-${{ matrix.split }}
      platform: android
      test_suite_tag: 'SmokeNetworkExpansion'
      split_number: ${{ matrix.split }}
      total_splits: 2
      changed_files: ${{ inputs.changed_files }}
    secrets: inherit

  confirmations-redesigned-android-smoke:
    strategy:
      matrix:
        split: [1, 2, 3]
      fail-fast: false
    uses: ./.github/workflows/run-e2e-workflow.yml
    with:
      test-suite-name: confirmations-redesigned-android-smoke-${{ matrix.split }}
      platform: android
      test_suite_tag: 'SmokeConfirmationsRedesigned'
      split_number: ${{ matrix.split }}
      total_splits: 3
      changed_files: ${{ inputs.changed_files }}
    secrets: inherit

<<<<<<< HEAD
  # prediction-market-android-smoke:
  #   strategy:
  #     matrix:
  #       split: [1]
  #     fail-fast: false
  #   uses: ./.github/workflows/run-e2e-workflow.yml
  #   with:
  #     test-suite-name: prediction_market_android_smoke-${{ matrix.split }}
  #     platform: android
  #     test_suite_tag: 'SmokePredictions'
  #     split_number: ${{ matrix.split }}
  #     total_splits: 1
  #     changed_files: ${{ inputs.changed_files }}
  #   secrets: inherit
=======
  prediction-market-android-smoke:
    strategy:
      matrix:
        split: [1]
      fail-fast: false
    uses: ./.github/workflows/run-e2e-workflow.yml
    with:
      test-suite-name: prediction-market-android-smoke-${{ matrix.split }}
      platform: android
      test_suite_tag: 'SmokePredictions'
      split_number: ${{ matrix.split }}
      total_splits: 1
      changed_files: ${{ inputs.changed_files }}
    secrets: inherit
>>>>>>> f4e8f8d0

  rewards-android-smoke:
    strategy:
      matrix:
        split: [1]
      fail-fast: false
    uses: ./.github/workflows/run-e2e-workflow.yml
    with:
      test-suite-name: rewards-android-smoke-${{ matrix.split }}
      platform: android
      test_suite_tag: 'SmokeRewards'
      split_number: ${{ matrix.split }}
      total_splits: 1
      changed_files: ${{ inputs.changed_files }}
    secrets: inherit

  report-android-smoke-tests:
    name: Report Android Smoke Tests
    runs-on: ubuntu-latest
    if: ${{ !cancelled() }}
    needs:
      - trade-android-smoke
      # - perps-android-smoke
      - wallet-platform-android-smoke
      - identity-android-smoke
      - accounts-android-smoke
      - network-abstraction-android-smoke
      - network-expansion-android-smoke
      - confirmations-redesigned-android-smoke
<<<<<<< HEAD
      # - prediction-market-android-smoke
=======
      - prediction-market-android-smoke
>>>>>>> f4e8f8d0
      - rewards-android-smoke
    steps:
      - name: Checkout
        uses: actions/checkout@v4

      - name: Setup Node.js
        uses: actions/setup-node@v4
        with:
          node-version-file: '.nvmrc'

      - name: Download shards test artifacts (XMLs + Screenshots)
        uses: actions/download-artifact@v4
        continue-on-error: true
        with:
          path: all-test-artifacts/
          pattern: 'test-e2e-*-android-*'

      - name: Post Test Report
        uses: dorny/test-reporter@dc3a92680fcc15842eef52e8c4606ea7ce6bd3f3
        with:
          name: 'Android E2E Smoke Test Results'
          path: 'all-test-artifacts/**/junit.xml'
          reporter: 'jest-junit'
          fail-on-error: false
          list-suites: 'failed'
          list-tests: 'failed'

      - name: Upload all test artifacts (XMLs + Screenshots)
        uses: actions/upload-artifact@v4
        with:
          name: e2e-smoke-android-all-test-artifacts
          path: all-test-artifacts/

      - name: Create mobile JSON test report
        id: create-json-report
        continue-on-error: true
        run: |
          # Create a temporary directory for xml2js to avoid conflicts
          mkdir -p temp-deps && cd temp-deps
          npm init -y
          npm install xml2js@0.5.0 --no-audit --no-fund

          # Copy node_modules to workspace
          cp -r node_modules ${{ github.workspace }}/

          # Run the mobile test report generator
          cd ${{ github.workspace }}
          TEST_RESULTS_PATH=all-test-artifacts \
          TEST_RUNS_PATH=test/test-results/test-runs-android.json \
          RUN_ID=${{ github.run_id }} \
          PR_NUMBER=${{ github.event.pull_request.number || '0' }} \
          GITHUB_TOKEN=${{ secrets.GITHUB_TOKEN }} \
          node .github/scripts/e2e-create-json-test-report.mjs

          # Clean up temporary node_modules
          rm -rf node_modules

      - name: Upload JSON test report
        if: steps.create-json-report.outcome == 'success'
        uses: actions/upload-artifact@v4
        with:
          name: test-e2e-android-json-report
          path: test/test-results/test-runs-android.json<|MERGE_RESOLUTION|>--- conflicted
+++ resolved
@@ -134,22 +134,6 @@
       changed_files: ${{ inputs.changed_files }}
     secrets: inherit
 
-<<<<<<< HEAD
-  # prediction-market-android-smoke:
-  #   strategy:
-  #     matrix:
-  #       split: [1]
-  #     fail-fast: false
-  #   uses: ./.github/workflows/run-e2e-workflow.yml
-  #   with:
-  #     test-suite-name: prediction_market_android_smoke-${{ matrix.split }}
-  #     platform: android
-  #     test_suite_tag: 'SmokePredictions'
-  #     split_number: ${{ matrix.split }}
-  #     total_splits: 1
-  #     changed_files: ${{ inputs.changed_files }}
-  #   secrets: inherit
-=======
   prediction-market-android-smoke:
     strategy:
       matrix:
@@ -164,7 +148,6 @@
       total_splits: 1
       changed_files: ${{ inputs.changed_files }}
     secrets: inherit
->>>>>>> f4e8f8d0
 
   rewards-android-smoke:
     strategy:
@@ -194,11 +177,7 @@
       - network-abstraction-android-smoke
       - network-expansion-android-smoke
       - confirmations-redesigned-android-smoke
-<<<<<<< HEAD
-      # - prediction-market-android-smoke
-=======
       - prediction-market-android-smoke
->>>>>>> f4e8f8d0
       - rewards-android-smoke
     steps:
       - name: Checkout
