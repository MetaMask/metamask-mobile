--- conflicted
+++ resolved
@@ -18,116 +18,16 @@
     name: Screenshot Examples - ${{ inputs.platform }}
     uses: ./.github/workflows/run-e2e-workflow.yml
     with:
-<<<<<<< HEAD
       test-suite-name: screenshot-examples
       platform: ${{ inputs.platform }}
       test_suite_tag: 'ScreenshotExamples:'
       test-timeout-minutes: 30
       split_number: 1
-=======
-      test-suite-name: trade-android-smoke-${{ matrix.split }}
-      platform: android
-      test_suite_tag: 'SmokeTrade'
-      split_number: ${{ matrix.split }}
->>>>>>> b2b68f67
       total_splits: 1
       build_type: main
       metamask_environment: e2e
     secrets: inherit
 
-<<<<<<< HEAD
-=======
-  wallet-platform-android-smoke:
-    strategy:
-      matrix:
-        split: [1, 2]
-      fail-fast: false
-    uses: ./.github/workflows/run-e2e-workflow.yml
-    with:
-      test-suite-name: wallet-platform-android-smoke-${{ matrix.split }}
-      platform: android
-      test_suite_tag: 'SmokeWalletPlatform'
-      split_number: ${{ matrix.split }}
-      total_splits: 2
-      changed_files: ${{ inputs.changed_files }}
-    secrets: inherit
-
-  identity-android-smoke:
-    strategy:
-      matrix:
-        split: [1, 2]
-      fail-fast: false
-    uses: ./.github/workflows/run-e2e-workflow.yml
-    with:
-      test-suite-name: identity-android-smoke-${{ matrix.split }}
-      platform: android
-      test_suite_tag: 'SmokeIdentity'
-      split_number: ${{ matrix.split }}
-      total_splits: 2
-      changed_files: ${{ inputs.changed_files }}
-    secrets: inherit
-
-  accounts-android-smoke:
-    strategy:
-      matrix:
-        split: [1]
-      fail-fast: false
-    uses: ./.github/workflows/run-e2e-workflow.yml
-    with:
-      test-suite-name: accounts-android-smoke-${{ matrix.split }}
-      platform: android
-      test_suite_tag: 'SmokeAccounts'
-      split_number: ${{ matrix.split }}
-      total_splits: 1
-      changed_files: ${{ inputs.changed_files }}
-    secrets: inherit
-
-  network-abstraction-android-smoke:
-    strategy:
-      matrix:
-        split: [1, 2]
-      fail-fast: false
-    uses: ./.github/workflows/run-e2e-workflow.yml
-    with:
-      test-suite-name: network-abstraction-android-smoke-${{ matrix.split }}
-      platform: android
-      test_suite_tag: 'SmokeNetworkAbstractions'
-      split_number: ${{ matrix.split }}
-      total_splits: 2
-      changed_files: ${{ inputs.changed_files }}
-    secrets: inherit
-
-  network-expansion-android-smoke:
-    strategy:
-      matrix:
-        split: [1, 2]
-      fail-fast: false
-    uses: ./.github/workflows/run-e2e-workflow.yml
-    with:
-      test-suite-name: network-expansion-android-smoke-${{ matrix.split }}
-      platform: android
-      test_suite_tag: 'SmokeNetworkExpansion'
-      split_number: ${{ matrix.split }}
-      total_splits: 2
-      changed_files: ${{ inputs.changed_files }}
-    secrets: inherit
-
-  confirmations-redesigned-android-smoke:
-    strategy:
-      matrix:
-        split: [1, 2, 3]
-      fail-fast: false
-    uses: ./.github/workflows/run-e2e-workflow.yml
-    with:
-      test-suite-name: confirmations-redesigned-android-smoke-${{ matrix.split }}
-      platform: android
-      test_suite_tag: 'SmokeConfirmationsRedesigned'
-      split_number: ${{ matrix.split }}
-      total_splits: 3
-      changed_files: ${{ inputs.changed_files }}
-    secrets: inherit
-
->>>>>>> b2b68f67
   report-android-smoke-tests:
     name: Report Android Smoke Tests
     runs-on: ubuntu-latest
