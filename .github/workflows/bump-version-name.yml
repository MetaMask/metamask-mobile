name: Bump version name
on:
  # push:
  #   branches:
  #     - develop
  pull_request:
    branches:
      - develop
<<<<<<< HEAD
=======
      - main
    types: [opened]
>>>>>>> 27695bfe
jobs:
  bump-version-name:
    runs-on: ubuntu-latest
    steps:
    - uses: actions/checkout@v2
    - name: Bump script
      env:
        GITHUB_CONTEXT: ${{ toJSON(github) }}
        BASE_REF: ${{ github.base_ref }}
        HEAD_REF: ${{ github.head_ref }}
      run: |
        ./scripts/bump-version.sh "$HEAD_REF"
        git diff
        git config user.name github-actions
        git config user.email github-actions@github.com
        git add .
        git commit -m "Bump version name"
        git push origin HEAD:"$HEAD_REF" --force<|MERGE_RESOLUTION|>--- conflicted
+++ resolved
@@ -6,11 +6,8 @@
   pull_request:
     branches:
       - develop
-<<<<<<< HEAD
-=======
-      - main
+      # - main
     types: [opened]
->>>>>>> 27695bfe
 jobs:
   bump-version-name:
     runs-on: ubuntu-latest
