# This workflow runs mobile E2E tests for a specific test category.
# It passes matrix sharding info to the test framework via environment variables.

name: Run E2E

on:
  workflow_call:
    inputs:
      test-suite-name:
        description: 'Name of the test suite'
        required: true
        type: string
      platform:
        description: 'Platform to test (ios or android)'
        required: true
        type: string
      test_suite_tag:
        description: 'The Cucumber tag expression to use for filtering tests'
        required: true
        type: string
      split_number:
        description: 'Which split number to run (1-based index)'
        required: false
        type: number
        default: 1
      total_splits:
        description: 'Total number of splits to divide tests into'
        required: false
        type: number
        default: 1
<<<<<<< HEAD
=======
      test-timeout-minutes:
        description: 'The timeout in minutes for the test command'
        required: false
        type: number
        default: 30
>>>>>>> 72548a9d

jobs:
  test-e2e-mobile:
    name: ${{ inputs.test-suite-name }}
<<<<<<< HEAD
    runs-on: ${{ inputs.platform == 'ios' && 'macos-latest-xlarge' || 'gha-mmsdk-scale-set-ubuntu-22.04-amd64-xl' }}
    continue-on-error: true
=======
    runs-on: ${{ inputs.platform == 'ios' && fromJSON('["ghcr.io/cirruslabs/macos-runner:sequoia", "low-priority"]') || 'gha-mmsdk-scale-set-ubuntu-22.04-amd64-xl' }}
>>>>>>> 72548a9d
    concurrency:
      group: ${{ github.workflow }}-${{ github.ref }}-${{ inputs.platform }}-${{ inputs.test-suite-name }}-${{ inputs.split_number }}
      cancel-in-progress: ${{ !(contains(github.ref, 'refs/heads/main') || contains(github.ref, 'refs/heads/stable')) }}

    env:
      PREBUILT_IOS_APP_PATH: artifacts/MetaMask.app
      METAMASK_ENVIRONMENT: 'qa'
      METAMASK_BUILD_TYPE: 'main'
      TEST_SUITE_TAG: ${{ inputs.test_suite_tag }}
      GITHUB_CI: 'true'
      SPLIT_NUMBER: ${{ inputs.split_number }}
      TOTAL_SPLITS: ${{ inputs.total_splits }}
      MM_UNIFIED_SWAPS_ENABLED: 'true'
      RAMP_INTERNAL_BUILD: 'true'
      MM_BRIDGE_ENABLED: 'true'
      BRIDGE_USE_DEV_APIS: 'true'
      MM_SECURITY_ALERTS_API_ENABLED: 'true'
      MM_NOTIFICATIONS_UI_ENABLED: 'true'
      FEATURES_ANNOUNCEMENTS_ACCESS_TOKEN: ${{ secrets.FEATURES_ANNOUNCEMENTS_ACCESS_TOKEN }}
      FEATURES_ANNOUNCEMENTS_SPACE_ID: ${{ secrets.FEATURES_ANNOUNCEMENTS_SPACE_ID }}
      MM_TEST_WALLET_SRP: ${{ secrets.MM_TEST_WALLET_SRP }}
      SEEDLESS_ONBOARDING_ENABLED: 'true'
      MM_REMOVE_GLOBAL_NETWORK_SELECTOR: 'true'
      SEGMENT_WRITE_KEY_QA: ${{ secrets.SEGMENT_WRITE_KEY_QA }}
      SEGMENT_PROXY_URL_QA: ${{ secrets.SEGMENT_PROXY_URL_QA }}
      SEGMENT_DELETE_API_SOURCE_ID_QA: ${{ secrets.SEGMENT_DELETE_API_SOURCE_ID_QA }}
      MAIN_IOS_GOOGLE_CLIENT_ID_UAT: ${{ secrets.MAIN_IOS_GOOGLE_CLIENT_ID_UAT }}
      MAIN_IOS_GOOGLE_REDIRECT_URI_UAT: ${{ secrets.MAIN_IOS_GOOGLE_REDIRECT_URI_UAT }}
      MAIN_ANDROID_APPLE_CLIENT_ID_UAT: ${{ secrets.MAIN_ANDROID_APPLE_CLIENT_ID_UAT }}
      MAIN_ANDROID_GOOGLE_CLIENT_ID_UAT: ${{ secrets.MAIN_ANDROID_GOOGLE_CLIENT_ID_UAT }}
      MAIN_ANDROID_GOOGLE_SERVER_CLIENT_ID_UAT: ${{ secrets.MAIN_ANDROID_GOOGLE_SERVER_CLIENT_ID_UAT }}
      SEGMENT_REGULATIONS_ENDPOINT_QA: ${{ secrets.SEGMENT_REGULATIONS_ENDPOINT_QA }}
      MM_SENTRY_DSN_TEST: ${{ secrets.MM_SENTRY_DSN_TEST }}
      MM_SENTRY_AUTH_TOKEN: ${{ secrets.MM_SENTRY_AUTH_TOKEN }}
      GOOGLE_SERVICES_B64_IOS: ${{ secrets.GOOGLE_SERVICES_B64_IOS }}
      GOOGLE_SERVICES_B64_ANDROID: ${{ secrets.GOOGLE_SERVICES_B64_ANDROID }}
      MM_SOLANA_E2E_TEST_SRP: ${{ secrets.MM_SOLANA_E2E_TEST_SRP }}
      MM_INFURA_PROJECT_ID: ${{ secrets.MM_INFURA_PROJECT_ID }}

    steps:
      - name: Checkout
        uses: actions/checkout@v4
        with:
          ref: ${{ github.event_name == 'merge_group' && github.event.merge_group.head_sha || github.event.pull_request.head.sha || github.sha }}
          clean: true
          fetch-depth: 0

      - name: Set up E2E environment
        uses: MetaMask/github-tools/.github/actions/setup-e2e-env@self-hosted-runners-config 
        with:
          platform: ${{ inputs.platform }}
          setup-simulator: ${{ inputs.platform == 'ios' }}
          android-avd-name: emulator
          configure-keystores: false
          sd-card-size: 8192

      - name: Build Detox framework cache (iOS)
        if: ${{ inputs.platform == 'ios' }}
        run: |
          echo "Building Detox framework cache for iOS..."
          yarn detox clean-framework-cache
          yarn detox build-framework-cache

      - name: Setup Android artifacts from build job
        if: ${{ inputs.platform == 'android' }}
        run: |
          echo "🏗 Setting up Android artifacts from build job..."
          
          # Create required directories
          mkdir -p android/app/build/outputs/apk/prod/release/

      - name: Download Android build artifacts
        if: ${{ inputs.platform == 'android' }}
        uses: actions/download-artifact@v4
        with:
          path: artifacts/

      - name: Move Android artifacts to expected locations
        if: ${{ inputs.platform == 'android' }}
        run: |
          # Move main APK
          if [[ -f "artifacts/app-prod-release.apk/app-prod-release.apk" ]]; then
            mkdir -p "android/app/build/outputs/apk/prod/release/"
            cp "artifacts/app-prod-release.apk/app-prod-release.apk" "android/app/build/outputs/apk/prod/release/"
            echo "✅ Android main APK ready for E2E tests"
          else
            echo "❌ Android main APK not found"
            ls -la artifacts/
            exit 1
          fi

          # Move test APK
          if [[ -f "artifacts/app-prod-release-androidTest.apk/app-prod-release-androidTest.apk" ]]; then
            mkdir -p "android/app/build/outputs/apk/androidTest/prod/release/"
            cp "artifacts/app-prod-release-androidTest.apk/app-prod-release-androidTest.apk" "android/app/build/outputs/apk/androidTest/prod/release/"
            echo "✅ Android test APK ready for E2E tests"
          else
            echo "❌ Android test APK not found"
            ls -la artifacts/
            exit 1
          fi

      - name: Setup iOS artifacts from build job
        if: ${{ inputs.platform == 'ios' }}
        run: |
          echo "🏗 Setting up iOS artifacts from build job..."
          
          # Create required directories
          mkdir -p ios/build/Build/Products/Release-iphonesimulator/

      - name: Download iOS build artifacts
        if: ${{ inputs.platform == 'ios' }}
        uses: actions/download-artifact@v4
        with:
          path: artifacts/
      - name: Clean environment before tests (iOS only)
        if: ${{ inputs.platform == 'ios' }}
        run: |
          echo "🧹 Cleaning iOS environment before E2E tests..."

          # Clean up lock files (iOS-specific issue)
          find . -name "*.lock" -type f -delete 2>/dev/null || true

          # Reset iOS simulator
          xcrun simctl shutdown all 2>/dev/null || true
          xcrun simctl erase all 2>/dev/null || true

          # Clean any hanging processes
          pkill -f "Metro\|node\|npm" 2>/dev/null || true

          echo "✅ iOS environment cleaned"

      - name: Run E2E tests
        timeout-minutes: ${{ inputs.test-timeout-minutes }}
        run: |
          platform="${{ inputs.platform }}"
          test_suite_tag="${{ inputs.test_suite_tag }}"

          echo "🚀 Running ${{ inputs.test-suite-name }} tests on $platform"

          # Validate required test suite tag
          if [[ -z "$test_suite_tag" ]]; then
            echo "❌ Error: test_suite_tag is required for non-api-specs tests"
            exit 1
          fi

          export TEST_SUITE_TAG="$test_suite_tag"
          echo "Using TEST_SUITE_TAG: $TEST_SUITE_TAG"

          # Run tests (Detox/Jest handle retries internally)
          echo "🚀 Starting E2E tests..."
          if [[ "$platform" == "ios" ]]; then
            export BITRISE_TRIGGERED_WORKFLOW_ID="ios_workflow"
          else
            export BITRISE_TRIGGERED_WORKFLOW_ID="android_workflow"
          fi
          
          # Always use the splitting script (handles both split and non-split cases)
          echo "Running split ${{ inputs.split_number }} of ${{ inputs.total_splits }}"

          ./scripts/run-e2e-tags-gha.sh
          
          echo "✅ Test execution completed"
        env:
          JOB_NAME: ${{ inputs.test-suite-name }}
          RUN_ID: ${{ github.run_id }}
          PR_NUMBER: ${{ github.event.pull_request.number || '' }}

      - name: Upload test results
        if: always()
        uses: actions/upload-artifact@v4
        with:
          name: ${{ inputs.test-suite-name }}-test-results
          path: e2e/reports/
          retention-days: 7
      
      - name: Prepare screenshots
        if: failure()
        run: |
          echo "🔎 Pruning artifacts while preserving platform Detox artifacts and debug assets..."

          case "${{ inputs.platform }}" in
            android)
              KEEP_PREFIX="android"
              ;;
            ios)
              KEEP_PREFIX="ios"
              ;;
            *)
              echo "⚠️ Unknown platform '${{ inputs.platform }}'; skipping pruning to avoid accidental deletion."
              exit 0
              ;;
          esac

          # Remove all artifacts except the ones that match the keep prefix. We should later on improve this to avoid having rm -rf references.
          find artifacts -mindepth 1 -prune \
            ! -name "${KEEP_PREFIX}*" \
            ! -name 'coverage-*' \
            -exec echo "Removing:" {} \; \
            -exec rm -rf {} + 2>/dev/null || true
        continue-on-error: true

      - name: Upload screenshots
        if: failure()
        uses: actions/upload-artifact@v4
        with:
          name: ${{ inputs.test-suite-name }}-screenshots
          path: artifacts/
          retention-days: 7<|MERGE_RESOLUTION|>--- conflicted
+++ resolved
@@ -28,24 +28,16 @@
         required: false
         type: number
         default: 1
-<<<<<<< HEAD
-=======
       test-timeout-minutes:
         description: 'The timeout in minutes for the test command'
         required: false
         type: number
         default: 30
->>>>>>> 72548a9d
 
 jobs:
   test-e2e-mobile:
     name: ${{ inputs.test-suite-name }}
-<<<<<<< HEAD
-    runs-on: ${{ inputs.platform == 'ios' && 'macos-latest-xlarge' || 'gha-mmsdk-scale-set-ubuntu-22.04-amd64-xl' }}
-    continue-on-error: true
-=======
     runs-on: ${{ inputs.platform == 'ios' && fromJSON('["ghcr.io/cirruslabs/macos-runner:sequoia", "low-priority"]') || 'gha-mmsdk-scale-set-ubuntu-22.04-amd64-xl' }}
->>>>>>> 72548a9d
     concurrency:
       group: ${{ github.workflow }}-${{ github.ref }}-${{ inputs.platform }}-${{ inputs.test-suite-name }}-${{ inputs.split_number }}
       cancel-in-progress: ${{ !(contains(github.ref, 'refs/heads/main') || contains(github.ref, 'refs/heads/stable')) }}
