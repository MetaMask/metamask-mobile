# This workflow runs mobile E2E tests for a specific test category.
# It passes matrix sharding info to the test framework via environment variables.

name: Run E2E

on:
  workflow_call:
    inputs:
      test-suite-name:
        description: 'Name of the test suite'
        required: true
        type: string
      platform:
        description: 'Platform to test (ios or android)'
        required: true
        type: string
      test_suite_tag:
        description: 'The Cucumber tag expression to use for filtering tests'
        required: true
        type: string
      split_number:
        description: 'Which split number to run (1-based index)'
        required: false
        type: number
        default: 1
      total_splits:
        description: 'Total number of splits to divide tests into'
        required: false
        type: number
        default: 1
      test-timeout-minutes:
        description: 'The timeout in minutes for the test command'
        required: false
        type: number
        default: 30
      changed_files:
        description: 'Changed files'
        required: false
        type: string
        default: ''

jobs:
  test-e2e-mobile:
    name: ${{ inputs.test-suite-name }}
    runs-on: ${{ inputs.platform == 'ios' && fromJSON('["ghcr.io/cirruslabs/macos-runner:sequoia", "low-priority"]') || 'gha-mmsdk-scale-set-ubuntu-22.04-amd64-xl' }}
    concurrency:
      group: ${{ github.workflow }}-${{ github.ref }}-${{ inputs.platform }}-${{ inputs.test-suite-name }}-${{ inputs.split_number }}
      cancel-in-progress: ${{ !(contains(github.ref, 'refs/heads/main') || contains(github.ref, 'refs/heads/stable')) }}

    env:
      PREBUILT_IOS_APP_PATH: artifacts/MetaMask.app
      METAMASK_ENVIRONMENT: 'qa'
      METAMASK_BUILD_TYPE: 'main'
      PLATFORM: ${{ inputs.platform }}
      TEST_SUITE_TAG: ${{ inputs.test_suite_tag }}
      CHANGED_FILES: ${{ inputs.changed_files }}
      GITHUB_CI: 'true'
      SPLIT_NUMBER: ${{ inputs.split_number }}
      TOTAL_SPLITS: ${{ inputs.total_splits }}
      MM_UNIFIED_SWAPS_ENABLED: 'true'
      RAMP_INTERNAL_BUILD: 'true'
      MM_BRIDGE_ENABLED: 'true'
      BRIDGE_USE_DEV_APIS: 'true'
      MM_SECURITY_ALERTS_API_ENABLED: 'true'
      MM_NOTIFICATIONS_UI_ENABLED: 'true'
      FEATURES_ANNOUNCEMENTS_ACCESS_TOKEN: ${{ secrets.FEATURES_ANNOUNCEMENTS_ACCESS_TOKEN }}
      FEATURES_ANNOUNCEMENTS_SPACE_ID: ${{ secrets.FEATURES_ANNOUNCEMENTS_SPACE_ID }}
      MM_TEST_WALLET_SRP: ${{ secrets.MM_TEST_WALLET_SRP }}
      SEEDLESS_ONBOARDING_ENABLED: 'true'
      MM_REMOVE_GLOBAL_NETWORK_SELECTOR: 'true'
      SEGMENT_WRITE_KEY_QA: ${{ secrets.SEGMENT_WRITE_KEY_QA }}
      SEGMENT_PROXY_URL_QA: ${{ secrets.SEGMENT_PROXY_URL_QA }}
      SEGMENT_DELETE_API_SOURCE_ID_QA: ${{ secrets.SEGMENT_DELETE_API_SOURCE_ID_QA }}
      MAIN_IOS_GOOGLE_CLIENT_ID_UAT: ${{ secrets.MAIN_IOS_GOOGLE_CLIENT_ID_UAT }}
      MAIN_IOS_GOOGLE_REDIRECT_URI_UAT: ${{ secrets.MAIN_IOS_GOOGLE_REDIRECT_URI_UAT }}
      MAIN_ANDROID_APPLE_CLIENT_ID_UAT: ${{ secrets.MAIN_ANDROID_APPLE_CLIENT_ID_UAT }}
      MAIN_ANDROID_GOOGLE_CLIENT_ID_UAT: ${{ secrets.MAIN_ANDROID_GOOGLE_CLIENT_ID_UAT }}
      MAIN_ANDROID_GOOGLE_SERVER_CLIENT_ID_UAT: ${{ secrets.MAIN_ANDROID_GOOGLE_SERVER_CLIENT_ID_UAT }}
      SEGMENT_REGULATIONS_ENDPOINT_QA: ${{ secrets.SEGMENT_REGULATIONS_ENDPOINT_QA }}
      MM_SENTRY_DSN_TEST: ${{ secrets.MM_SENTRY_DSN_TEST }}
      MM_SENTRY_AUTH_TOKEN: ${{ secrets.MM_SENTRY_AUTH_TOKEN }}
      GOOGLE_SERVICES_B64_IOS: ${{ secrets.GOOGLE_SERVICES_B64_IOS }}
      GOOGLE_SERVICES_B64_ANDROID: ${{ secrets.GOOGLE_SERVICES_B64_ANDROID }}
      MM_SOLANA_E2E_TEST_SRP: ${{ secrets.MM_SOLANA_E2E_TEST_SRP }}
      MM_INFURA_PROJECT_ID: ${{ secrets.MM_INFURA_PROJECT_ID }}

    steps:
      - name: Checkout
        uses: actions/checkout@v4
        with:
          ref: ${{ github.event_name == 'merge_group' && github.event.merge_group.head_sha || github.event.pull_request.head.sha || github.sha }}
          clean: true
          fetch-depth: 0

      - name: Set up E2E environment
        uses: MetaMask/github-tools/.github/actions/setup-e2e-env@self-hosted-runners-config 
        with:
          platform: ${{ inputs.platform }}
          setup-simulator: ${{ inputs.platform == 'ios' }}
          android-avd-name: emulator
          configure-keystores: false

      - name: Build Detox framework cache (iOS)
        if: ${{ inputs.platform == 'ios' }}
        run: |
          echo "Building Detox framework cache for iOS..."
          yarn detox clean-framework-cache
          yarn detox build-framework-cache

      - name: Setup Android artifacts from build job
        if: ${{ inputs.platform == 'android' }}
        run: |
          echo "🏗 Setting up Android artifacts from build job..."
          
          # Create required directories
          mkdir -p android/app/build/outputs/apk/prod/release/

      - name: Download Android build artifacts
        if: ${{ inputs.platform == 'android' }}
        uses: actions/download-artifact@v4
        with:
          path: artifacts/

      - name: Move Android artifacts to expected locations
        if: ${{ inputs.platform == 'android' }}
        run: |
          # Move main APK
          if [[ -f "artifacts/app-prod-release.apk/app-prod-release.apk" ]]; then
            mkdir -p "android/app/build/outputs/apk/prod/release/"
            cp "artifacts/app-prod-release.apk/app-prod-release.apk" "android/app/build/outputs/apk/prod/release/"
            echo "✅ Android main APK ready for E2E tests"
          else
            echo "❌ Android main APK not found"
            ls -la artifacts/
            exit 1
          fi

          # Move test APK
          if [[ -f "artifacts/app-prod-release-androidTest.apk/app-prod-release-androidTest.apk" ]]; then
            mkdir -p "android/app/build/outputs/apk/androidTest/prod/release/"
            cp "artifacts/app-prod-release-androidTest.apk/app-prod-release-androidTest.apk" "android/app/build/outputs/apk/androidTest/prod/release/"
            echo "✅ Android test APK ready for E2E tests"
          else
            echo "❌ Android test APK not found"
            ls -la artifacts/
            exit 1
          fi

      - name: Setup iOS artifacts from build job
        if: ${{ inputs.platform == 'ios' }}
        run: |
          echo "🏗 Setting up iOS artifacts from build job..."
          
          # Create required directories
          mkdir -p ios/build/Build/Products/Release-iphonesimulator/

      - name: Download iOS build artifacts
        if: ${{ inputs.platform == 'ios' }}
        uses: actions/download-artifact@v4
        with:
          path: artifacts/
      - name: Clean environment before tests (iOS only)
        if: ${{ inputs.platform == 'ios' }}
        run: |
          echo "🧹 Cleaning iOS environment before E2E tests..."

          # Clean up lock files (iOS-specific issue)
          find . -name "*.lock" -type f -delete 2>/dev/null || true

          # Reset iOS simulator
          xcrun simctl shutdown all 2>/dev/null || true
          xcrun simctl erase all 2>/dev/null || true

          # Clean any hanging processes
          pkill -f "Metro\|node\|npm" 2>/dev/null || true

          echo "✅ iOS environment cleaned"

      - name: Run E2E tests
<<<<<<< HEAD
        uses: nick-fields/retry@ce71cc2ab81d554ebbe88c79ab5975992d79ba08 #v3.0.2
        with:
          timeout_minutes: ${{ inputs.test-timeout-minutes }}
          max_attempts: 3
          retry_wait_seconds: 30
          command: |
            platform="${{ inputs.platform }}"
            test_suite_tag="${{ inputs.test_suite_tag }}"

            echo "🚀 Running ${{ inputs.test-suite-name }} tests on $platform"

            # Validate required test suite tag
            if [[ -z "$test_suite_tag" ]]; then
              echo "❌ Error: test_suite_tag is required for non-api-specs tests"
              exit 1
            fi

            export TEST_SUITE_TAG="$test_suite_tag"
            echo "Using TEST_SUITE_TAG: $TEST_SUITE_TAG"

            # Run tests (Detox/Jest handle retries internally)
            echo "🚀 Starting E2E tests..."
            
            # Always use the splitting script (handles both split and non-split cases)
            echo "Running split ${{ inputs.split_number }} of ${{ inputs.total_splits }}"

            node .github/scripts/run-e2e-tags-gha.mjs
            
            echo "✅ Test execution completed"
=======
        timeout-minutes: ${{ inputs.test-timeout-minutes }}
        run: |
          platform="${{ inputs.platform }}"
          test_suite_tag="${{ inputs.test_suite_tag }}"

          echo "🚀 Running ${{ inputs.test-suite-name }} tests on $platform"

          # Validate required test suite tag
          if [[ -z "$test_suite_tag" ]]; then
            echo "❌ Error: test_suite_tag is required for non-api-specs tests"
            exit 1
          fi

          export TEST_SUITE_TAG="$test_suite_tag"
          echo "Using TEST_SUITE_TAG: $TEST_SUITE_TAG"

          # Run tests (Detox/Jest handle retries internally)
          echo "🚀 Starting E2E tests..."
          if [[ "$platform" == "ios" ]]; then
            export BITRISE_TRIGGERED_WORKFLOW_ID="ios_workflow"
          else
            export BITRISE_TRIGGERED_WORKFLOW_ID="android_workflow"
          fi
          
          # Always use the splitting script (handles both split and non-split cases)
          echo "Running split ${{ inputs.split_number }} of ${{ inputs.total_splits }}"

          ./scripts/run-e2e-tags-gha.sh
          
          echo "✅ Test execution completed"
>>>>>>> c75010ee
        env:
          JOB_NAME: ${{ inputs.test-suite-name }}
          RUN_ID: ${{ github.run_id }}
          PR_NUMBER: ${{ github.event.pull_request.number || '' }}

      - name: Upload test results
        if: always()
        uses: actions/upload-artifact@v4
        with:
          name: ${{ inputs.test-suite-name }}-test-results
          path: e2e/reports/
          retention-days: 7
      
      - name: Prepare screenshots
        if: failure()
        run: |
          echo "🔎 Pruning artifacts while preserving platform Detox artifacts and debug assets..."

          case "${{ inputs.platform }}" in
            android)
              KEEP_PREFIX="android"
              ;;
            ios)
              KEEP_PREFIX="ios"
              ;;
            *)
              echo "⚠️ Unknown platform '${{ inputs.platform }}'; skipping pruning to avoid accidental deletion."
              exit 0
              ;;
          esac

          # Remove all artifacts except the ones that match the keep prefix. We should later on improve this to avoid having rm -rf references.
          find artifacts -mindepth 1 -prune \
            ! -name "${KEEP_PREFIX}*" \
            ! -name 'coverage-*' \
            -exec echo "Removing:" {} \; \
            -exec rm -rf {} + 2>/dev/null || true
        continue-on-error: true

      - name: Upload screenshots
        if: failure()
        uses: actions/upload-artifact@v4
        with:
          name: ${{ inputs.test-suite-name }}-screenshots
          path: artifacts/
          retention-days: 7<|MERGE_RESOLUTION|>--- conflicted
+++ resolved
@@ -177,37 +177,6 @@
           echo "✅ iOS environment cleaned"
 
       - name: Run E2E tests
-<<<<<<< HEAD
-        uses: nick-fields/retry@ce71cc2ab81d554ebbe88c79ab5975992d79ba08 #v3.0.2
-        with:
-          timeout_minutes: ${{ inputs.test-timeout-minutes }}
-          max_attempts: 3
-          retry_wait_seconds: 30
-          command: |
-            platform="${{ inputs.platform }}"
-            test_suite_tag="${{ inputs.test_suite_tag }}"
-
-            echo "🚀 Running ${{ inputs.test-suite-name }} tests on $platform"
-
-            # Validate required test suite tag
-            if [[ -z "$test_suite_tag" ]]; then
-              echo "❌ Error: test_suite_tag is required for non-api-specs tests"
-              exit 1
-            fi
-
-            export TEST_SUITE_TAG="$test_suite_tag"
-            echo "Using TEST_SUITE_TAG: $TEST_SUITE_TAG"
-
-            # Run tests (Detox/Jest handle retries internally)
-            echo "🚀 Starting E2E tests..."
-            
-            # Always use the splitting script (handles both split and non-split cases)
-            echo "Running split ${{ inputs.split_number }} of ${{ inputs.total_splits }}"
-
-            node .github/scripts/run-e2e-tags-gha.mjs
-            
-            echo "✅ Test execution completed"
-=======
         timeout-minutes: ${{ inputs.test-timeout-minutes }}
         run: |
           platform="${{ inputs.platform }}"
@@ -238,7 +207,6 @@
           ./scripts/run-e2e-tags-gha.sh
           
           echo "✅ Test execution completed"
->>>>>>> c75010ee
         env:
           JOB_NAME: ${{ inputs.test-suite-name }}
           RUN_ID: ${{ github.run_id }}
