--- conflicted
+++ resolved
@@ -38,11 +38,7 @@
       PR_TOKEN:
         required: false
       GCP_RLS_SHEET_ACCOUNT_BASE64:
-<<<<<<< HEAD
-         required: false
-=======
         required: false
->>>>>>> 5a99ae1d
 
 jobs:
   generate-build-version:
