--- conflicted
+++ resolved
@@ -134,22 +134,6 @@
       changed_files: ${{ inputs.changed_files }}
     secrets: inherit
 
-<<<<<<< HEAD
-  # prediction-market-ios-smoke:
-  #   strategy:
-  #     matrix:
-  #       split: [1]
-  #     fail-fast: false
-  #   uses: ./.github/workflows/run-e2e-workflow.yml
-  #   with:
-  #     test-suite-name: prediction_market_ios_smoke-${{ matrix.split }}
-  #     platform: ios
-  #     test_suite_tag: 'SmokePredictions'
-  #     split_number: ${{ matrix.split }}
-  #     total_splits: 1
-  #     changed_files: ${{ inputs.changed_files }}
-  #   secrets: inherit
-=======
   prediction-market-ios-smoke:
     strategy:
       matrix:
@@ -164,7 +148,6 @@
       total_splits: 1
       changed_files: ${{ inputs.changed_files }}
     secrets: inherit
->>>>>>> f4e8f8d0
 
   rewards-ios-smoke:
     strategy:
@@ -194,11 +177,7 @@
       - accounts-ios-smoke
       - network-abstraction-ios-smoke
       - network-expansion-ios-smoke
-<<<<<<< HEAD
-      # - prediction-market-ios-smoke
-=======
       - prediction-market-ios-smoke
->>>>>>> f4e8f8d0
       - rewards-ios-smoke
     steps:
       - name: Checkout
