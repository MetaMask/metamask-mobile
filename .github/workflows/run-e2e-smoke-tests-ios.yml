--- conflicted
+++ resolved
@@ -120,21 +120,6 @@
       total_splits: 2
     secrets: inherit
 
-<<<<<<< HEAD
-  performance-ios-smoke:
-    strategy:
-      matrix:
-        split: [1, 2]
-      fail-fast: false
-    uses: ./.github/workflows/run-e2e-workflow.yml
-    with:
-      test-suite-name: performance-ios-smoke-${{ matrix.split }}
-      platform: ios
-      test_suite_tag: "SmokePerformance"
-      split_number: ${{ matrix.split }}
-      total_splits: 2
-    secrets: inherit
-=======
   # performance-ios-smoke:
   #   uses: ./.github/workflows/run-e2e-workflow.yml
   #   with:
@@ -142,7 +127,6 @@
   #     platform: ios
   #     test_suite_tag: "SmokePerformance"
   #   secrets: inherit
->>>>>>> bfe21516
 
   card-ios-smoke:
     uses: ./.github/workflows/run-e2e-workflow.yml
