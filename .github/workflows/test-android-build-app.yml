--- conflicted
+++ resolved
@@ -53,12 +53,8 @@
         with:
           platform: android
           setup-simulator: false
-<<<<<<< HEAD
           target: ${{ inputs.build_type == 'main' && 'qa' || 'flask' }}
-=======
           configure-keystores: true
-          target: qa
->>>>>>> 89695528
 
       # Cache Gradle dependencies (most important for build speed)
       - name: Cache Gradle dependencies
