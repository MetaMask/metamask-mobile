--- conflicted
+++ resolved
@@ -137,19 +137,8 @@
   run-android-onboarding-tests:
     name: Run Android Onboarding Tests
     uses: ./.github/workflows/performance-test-runner.yml
-<<<<<<< HEAD
-    needs:
-      [
-        check-metamaskbot-commit,
-        read-device-matrix,
-        trigger-android-dual-versions,
-        set-build-names,
-      ]
-    if: always() && (needs.check-metamaskbot-commit.result == 'skipped' || needs.check-metamaskbot-commit.outputs.should-run == 'true') && !failure() && !cancelled() && (needs.trigger-android-dual-versions.result == 'skipped' || needs.trigger-android-dual-versions.result == 'success') && (inputs.browserstack_app_url_android_onboarding || needs.trigger-android-dual-versions.result == 'success')
-=======
     needs: [read-device-matrix, trigger-android-dual-versions, set-build-names]
     if: always() && !failure() && !cancelled() && (needs.trigger-android-dual-versions.result == 'skipped' || needs.trigger-android-dual-versions.result == 'success') && (inputs.browserstack_app_url_android_onboarding || needs.trigger-android-dual-versions.result == 'success')
->>>>>>> 34200f1a
     with:
       platform: android
       build_type: onboarding
@@ -163,19 +152,8 @@
   run-ios-onboarding-tests:
     name: Run iOS Onboarding Tests
     uses: ./.github/workflows/performance-test-runner.yml
-<<<<<<< HEAD
-    needs:
-      [
-        check-metamaskbot-commit,
-        read-device-matrix,
-        trigger-ios-dual-versions,
-        set-build-names,
-      ]
-    if: always() && (needs.check-metamaskbot-commit.result == 'skipped' || needs.check-metamaskbot-commit.outputs.should-run == 'true') && !failure() && !cancelled() && (needs.trigger-ios-dual-versions.result == 'skipped' || needs.trigger-ios-dual-versions.result == 'success') && (inputs.browserstack_app_url_ios_onboarding || needs.trigger-ios-dual-versions.result == 'success')
-=======
     needs: [read-device-matrix, trigger-ios-dual-versions, set-build-names]
     if: always() && !failure() && !cancelled() && (needs.trigger-ios-dual-versions.result == 'skipped' || needs.trigger-ios-dual-versions.result == 'success') && (inputs.browserstack_app_url_ios_onboarding || needs.trigger-ios-dual-versions.result == 'success')
->>>>>>> 34200f1a
     with:
       platform: ios
       build_type: onboarding
@@ -193,18 +171,8 @@
   wait-for-onboarding-completion:
     name: Wait for Onboarding Completion
     runs-on: ubuntu-latest
-<<<<<<< HEAD
-    needs:
-      [
-        check-metamaskbot-commit,
-        run-android-onboarding-tests,
-        run-ios-onboarding-tests,
-      ]
-    if: always() && (needs.check-metamaskbot-commit.result == 'skipped' || needs.check-metamaskbot-commit.outputs.should-run == 'true')
-=======
     needs: [run-android-onboarding-tests, run-ios-onboarding-tests]
     if: always()
->>>>>>> 34200f1a
     steps:
       - name: Wait for onboarding tests to complete
         run: |
@@ -214,20 +182,14 @@
   run-android-imported-wallet-tests:
     name: Run Android Imported Wallet Tests
     uses: ./.github/workflows/performance-test-runner.yml
-<<<<<<< HEAD
     needs:
       [
-        check-metamaskbot-commit,
         read-device-matrix,
         trigger-android-dual-versions,
         wait-for-onboarding-completion,
         set-build-names,
       ]
-    if: always() && (needs.check-metamaskbot-commit.result == 'skipped' || needs.check-metamaskbot-commit.outputs.should-run == 'true') && (needs.trigger-android-dual-versions.result == 'skipped' || needs.trigger-android-dual-versions.result == 'success') && (inputs.browserstack_app_url_android_imported_wallet || needs.trigger-android-dual-versions.result == 'success')
-=======
-    needs: [read-device-matrix, trigger-android-dual-versions, wait-for-onboarding-completion, set-build-names]
     if: always() && (needs.trigger-android-dual-versions.result == 'skipped' || needs.trigger-android-dual-versions.result == 'success') && (inputs.browserstack_app_url_android_imported_wallet || needs.trigger-android-dual-versions.result == 'success')
->>>>>>> 34200f1a
     with:
       platform: android
       build_type: imported-wallet
@@ -241,20 +203,14 @@
   run-ios-imported-wallet-tests:
     name: Run iOS Imported Wallet Tests
     uses: ./.github/workflows/performance-test-runner.yml
-<<<<<<< HEAD
     needs:
       [
-        check-metamaskbot-commit,
         read-device-matrix,
         trigger-ios-dual-versions,
         wait-for-onboarding-completion,
         set-build-names,
       ]
-    if: always() && (needs.check-metamaskbot-commit.result == 'skipped' || needs.check-metamaskbot-commit.outputs.should-run == 'true') && (needs.trigger-ios-dual-versions.result == 'skipped' || needs.trigger-ios-dual-versions.result == 'success') && (inputs.browserstack_app_url_ios_imported_wallet || needs.trigger-ios-dual-versions.result == 'success')
-=======
-    needs: [read-device-matrix, trigger-ios-dual-versions, wait-for-onboarding-completion, set-build-names]
     if: always() && (needs.trigger-ios-dual-versions.result == 'skipped' || needs.trigger-ios-dual-versions.result == 'success') && (inputs.browserstack_app_url_ios_imported_wallet || needs.trigger-ios-dual-versions.result == 'success')
->>>>>>> 34200f1a
     with:
       platform: ios
       build_type: imported-wallet
@@ -268,21 +224,15 @@
   aggregate-results:
     name: Aggregate All Test Results
     runs-on: ubuntu-latest
-<<<<<<< HEAD
     needs:
       [
-        check-metamaskbot-commit,
         run-android-imported-wallet-tests,
         run-android-onboarding-tests,
         run-ios-imported-wallet-tests,
         run-ios-onboarding-tests,
         wait-for-onboarding-completion,
       ]
-    if: always() && (needs.check-metamaskbot-commit.result == 'skipped' || needs.check-metamaskbot-commit.outputs.should-run == 'true')
-=======
-    needs: [run-android-imported-wallet-tests, run-android-onboarding-tests, run-ios-imported-wallet-tests, run-ios-onboarding-tests, wait-for-onboarding-completion]
     if: always()
->>>>>>> 34200f1a
     steps:
       - name: Checkout code
         uses: actions/checkout@v4
@@ -313,21 +263,15 @@
   slack-notification:
     name: Send Slack Notification
     runs-on: ubuntu-latest
-<<<<<<< HEAD
     needs:
       [
-        check-metamaskbot-commit,
         run-android-imported-wallet-tests,
         run-android-onboarding-tests,
         run-ios-imported-wallet-tests,
         run-ios-onboarding-tests,
         aggregate-results,
       ]
-    if: always() && (needs.check-metamaskbot-commit.result == 'skipped' || needs.check-metamaskbot-commit.outputs.should-run == 'true')
-=======
-    needs: [run-android-imported-wallet-tests, run-android-onboarding-tests, run-ios-imported-wallet-tests, run-ios-onboarding-tests, aggregate-results]
     if: always()
->>>>>>> 34200f1a
     steps:
       - name: Checkout code
         uses: actions/checkout@v4
