--- conflicted
+++ resolved
@@ -6,11 +6,7 @@
  * @type {import('metro-config').MetroConfig}
  */
 
-<<<<<<< HEAD
-const { getDefaultConfig } = require('@react-native/metro-config');
-=======
 const { getDefaultConfig, mergeConfig } = require('@react-native/metro-config');
->>>>>>> 017c03a9
 
 module.exports = function (baseConfig) {
   const defaultConfig = mergeConfig(baseConfig, getDefaultConfig(__dirname));
