/* eslint-disable import/no-commonjs */
/**
 * Metro configuration for React Native
 * https://github.com/facebook/react-native
 *
 * @type {import('metro-config').MetroConfig}
 */

const { getDefaultConfig } = require('expo/metro-config');
const { mergeConfig } = require('@react-native/metro-config');
// We should replace path for react-native-fs
// eslint-disable-next-line import/no-nodejs-modules
const path = require('path');
const {
  wrapWithReanimatedMetroConfig,
} = require('react-native-reanimated/metro-config');

module.exports = function (baseConfig) {
  const defaultConfig = mergeConfig(baseConfig, getDefaultConfig(__dirname));
  const {
    resolver: { assetExts, sourceExts },
  } = defaultConfig;

  return wrapWithReanimatedMetroConfig(
    mergeConfig(defaultConfig, {
      resolver: {
        assetExts: assetExts.filter((ext) => ext !== 'svg'),
        sourceExts: [...sourceExts, 'svg', 'cjs', 'mjs'],
        resolverMainFields: ['sbmodern', 'react-native', 'browser', 'main'],
        extraNodeModules: {
          ...defaultConfig.resolver.extraNodeModules,
          crypto: require.resolve('react-native-crypto'),
          stream: require.resolve('stream-browserify'),
<<<<<<< HEAD
=======
          _stream_transform: require.resolve('readable-stream/transform'),
          _stream_readable: require.resolve('readable-stream/readable'),
          _stream_writable: require.resolve('readable-stream/writable'),
          _stream_duplex: require.resolve('readable-stream/duplex'),
          _stream_passthrough: require.resolve('readable-stream/passthrough'),
          http: require.resolve('@tradle/react-native-http'),
          https: require.resolve('https-browserify'),
          vm: require.resolve('vm-browserify'),
          os: require.resolve('react-native-os'),
          net: require.resolve('react-native-tcp'),
          fs: require.resolve('react-native-level-fs'),
>>>>>>> 961a5281
          images: path.resolve(__dirname, 'app/images'),
        },
      },
      transformer: {
        babelTransformerPath: require.resolve('./metro.transform.js'),
        assetPlugins: [
          'react-native-svg-asset-plugin',
          'expo-asset/tools/hashAssetFiles',
        ],
        svgAssetPlugin: {
          pngCacheDir: '.png-cache',
          scales: [1],
          output: {
            compressionLevel: 6,
          },
        },
        getTransformOptions: async () => ({
          transform: {
            experimentalImportSupport: true,
            inlineRequires: true,
          },
        }),
      },
      resetCache: true,
    }),
  );
};<|MERGE_RESOLUTION|>--- conflicted
+++ resolved
@@ -31,8 +31,6 @@
           ...defaultConfig.resolver.extraNodeModules,
           crypto: require.resolve('react-native-crypto'),
           stream: require.resolve('stream-browserify'),
-<<<<<<< HEAD
-=======
           _stream_transform: require.resolve('readable-stream/transform'),
           _stream_readable: require.resolve('readable-stream/readable'),
           _stream_writable: require.resolve('readable-stream/writable'),
@@ -44,7 +42,6 @@
           os: require.resolve('react-native-os'),
           net: require.resolve('react-native-tcp'),
           fs: require.resolve('react-native-level-fs'),
->>>>>>> 961a5281
           images: path.resolve(__dirname, 'app/images'),
         },
       },
