compressionLevel: mixed

enableGlobalCache: false

enableScripts: false

nodeLinker: node-modules

npmAuditIgnoreAdvisories:
  ### Advisories:
  # Issue: Regular Expression Denial of Service (ReDoS) in cross-spawn
  # URL - https://github.com/advisories/GHSA-3xgq-45jj-v275
  # The affected versions <6.0.6, is only present in wdio which is a dev dependency
  - 1104663

yarnPath: .yarn/releases/yarn-4.10.3.cjs

# Configure the NPM minimal age gate to 3 days, meaning packages must be at
# least 3 days old to be installed.
npmMinimalAgeGate: 4320 # 3 days (in minutes)

# Override the minimal age gate, allowing certain packages to be installed
# regardless of their publish age.
npmPreapprovedPackages:
  - "@metamask/*"
  - "@metamask-previews/*"
  - "@lavamoat/*"
<<<<<<< HEAD
  - "@consensys/*"
=======
  - "@consensys/*"
  
>>>>>>> f632835b
<|MERGE_RESOLUTION|>--- conflicted
+++ resolved
@@ -22,12 +22,7 @@
 # Override the minimal age gate, allowing certain packages to be installed
 # regardless of their publish age.
 npmPreapprovedPackages:
-  - "@metamask/*"
-  - "@metamask-previews/*"
-  - "@lavamoat/*"
-<<<<<<< HEAD
-  - "@consensys/*"
-=======
-  - "@consensys/*"
-  
->>>>>>> f632835b
+  - '@metamask/*'
+  - '@metamask-previews/*'
+  - '@lavamoat/*'
+  - '@consensys/*'